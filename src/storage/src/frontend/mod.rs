// Copyright 2020 Alex Dukhno
//
// Licensed under the Apache License, Version 2.0 (the "License");
// you may not use this file except in compliance with the License.
// You may obtain a copy of the License at
//
//     http://www.apache.org/licenses/LICENSE-2.0
//
// Unless required by applicable law or agreed to in writing, software
// distributed under the License is distributed on an "AS IS" BASIS,
// WITHOUT WARRANTIES OR CONDITIONS OF ANY KIND, either express or implied.
// See the License for the specific language governing permissions and
// limitations under the License.

use crate::{
    backend::{
        self, BackendStorage, CreateObjectError, DropObjectError, NamespaceAlreadyExists, NamespaceDoesNotExist,
        OperationOnObjectError, ReadCursor, Row, SledBackendStorage,
    },
    ColumnDefinition, CreateTableError, DropTableError, OperationOnTableError, SchemaAlreadyExists, SchemaDoesNotExist,
    TableDescription,
};
use kernel::{SystemError, SystemResult};
<<<<<<< HEAD
use sql_types::SqlType;
=======
use representation::Binary;
>>>>>>> 8d2aed28

pub struct FrontendStorage<P: BackendStorage> {
    key_id_generator: usize,
    persistent: P,
}

impl FrontendStorage<SledBackendStorage> {
    pub fn default() -> SystemResult<Self> {
        Self::new(SledBackendStorage::default())
    }
}

impl<P: BackendStorage> FrontendStorage<P> {
    pub fn new(mut persistent: P) -> SystemResult<Self> {
        match persistent.create_namespace_with_objects("system", vec!["columns"])? {
            Ok(()) => Ok(Self {
                key_id_generator: 0,
                persistent,
            }),
            Err(NamespaceAlreadyExists) => {
                Err(SystemError::unrecoverable("system namespace already exists".to_owned()))
            }
        }
    }

    pub fn next_key_id(&mut self) -> usize {
        let key_id = self.key_id_generator;
        self.key_id_generator += 1;
        key_id
    }

    pub fn table_descriptor(
        &self,
        schema_name: &str,
        table_name: &str,
    ) -> SystemResult<Result<TableDescription, OperationOnTableError>> {
        match self.persistent.check_for_table(schema_name, table_name)? {
            Ok(()) => {}
            Err(OperationOnObjectError::NamespaceDoesNotExist) => {
                return Ok(Err(OperationOnTableError::SchemaDoesNotExist))
            }
            Err(OperationOnObjectError::ObjectDoesNotExist) => {
                return Ok(Err(OperationOnTableError::TableDoesNotExist))
            }
        }

        // we know the table exists
        let columns_metadata = self.table_columns(schema_name, table_name)?;

        Ok(Ok(TableDescription::new(schema_name, table_name, columns_metadata)))
    }

    pub fn create_schema(&mut self, schema_name: &str) -> SystemResult<Result<(), SchemaAlreadyExists>> {
        match self.persistent.create_namespace(schema_name)? {
            Ok(()) => Ok(Ok(())),
            Err(NamespaceAlreadyExists) => Ok(Err(SchemaAlreadyExists)),
        }
    }

    pub fn drop_schema(&mut self, schema_name: &str) -> SystemResult<Result<(), SchemaDoesNotExist>> {
        match self.persistent.drop_namespace(schema_name)? {
            Ok(()) => Ok(Ok(())),
            Err(NamespaceDoesNotExist) => Ok(Err(SchemaDoesNotExist)),
        }
    }

    pub fn create_table(
        &mut self,
        schema_name: &str,
        table_name: &str,
        column_names: &[ColumnDefinition],
    ) -> SystemResult<Result<(), CreateTableError>> {
        match self.persistent.create_object(schema_name, table_name)? {
            Ok(()) => {
                let mut rows = vec![];

                for column in column_names {
                    let key = self.key_id_generator.to_be_bytes().to_vec();

                    self.key_id_generator += 1;

                    let ser = SqlType::VarChar(100).serializer();
                    let value = vec![
                        ser.ser(schema_name),
                        ser.ser(table_name),
                        ser.ser(column.name.as_str()),
                        ser.ser(column.sql_type.to_string().as_str()),
                        bincode::serialize(&column.sql_type).unwrap(),
                    ]
                    .join(&b'|');

                    rows.push((key, value));
                }

                self.persistent
                    .write("system", "columns", rows)?
                    .map(|_| {
                        log::info!("column data is recorded");
                        Ok(())
                    })
                    .map_err(|error| {
                        let message = format!(
                            "Can't access \"system.columns\" table to read columns metadata because of {:?}",
                            error
                        );
                        log::error!("{}", message);
                        SystemError::unrecoverable(message)
                    })
            }
            Err(CreateObjectError::ObjectAlreadyExists) => Ok(Err(CreateTableError::TableAlreadyExists)),
            Err(CreateObjectError::NamespaceDoesNotExist) => Ok(Err(CreateTableError::SchemaDoesNotExist)),
        }
    }

    pub fn table_columns(&self, schema_name: &str, table_name: &str) -> SystemResult<Vec<ColumnDefinition>> {
        if schema_name == "system" && table_name == "columns" {
            return Ok(vec![
                ColumnDefinition::new("schema_name", SqlType::VarChar(100)),
                ColumnDefinition::new("table_name", SqlType::VarChar(100)),
                ColumnDefinition::new("column_name", SqlType::VarChar(100)),
                ColumnDefinition::new("column_type", SqlType::VarChar(100)),
            ]);
        }

        self.persistent
            .read("system", "columns")?
            .map(|reads| {
                reads
                    .map(|row| {
                        let (_, values) = row.unwrap();

                        let values = values.split(|b| *b == b'|').collect::<Vec<_>>();

                        let ser = SqlType::VarChar(100).serializer();
                        let schema = ser.des(values[0]);
                        let table = ser.des(values[1]);
                        let column = ser.des(values[2]);
                        let sql_type: SqlType = bincode::deserialize(values[4]).unwrap();

                        (schema, table, column, sql_type)
                    })
                    .filter(|(schema, table, _, _)| schema.as_str() == schema_name && table.as_str() == table_name)
                    .map(|(_, _, column, sql_type)| ColumnDefinition::new(column.as_str(), sql_type))
                    .collect::<Vec<_>>()
            })
            .map_err(|error| {
                let message = format!(
                    "Can't access \"system.columns\" table to read columns metadata because of {:?}",
                    error
                );
                log::error!("{}", message);
                SystemError::unrecoverable(message)
            })
    }

    pub fn drop_table(&mut self, schema_name: &str, table_name: &str) -> SystemResult<Result<(), DropTableError>> {
        match self.persistent.drop_object(schema_name, table_name)? {
            Ok(()) => {
                let keys = self
                    .persistent
                    .read("system", "columns")?
                    .map(|reads| {
                        reads
                            .map(|row| {
                                let (key, values) = row.unwrap();

                                let values = values.split(|b| *b == b'|').collect::<Vec<_>>();

                                let ser = SqlType::VarChar(100).serializer();
                                let schema = ser.des(values[0]);
                                let table = ser.des(values[1]);

                                (key, schema, table)
                            })
                            .filter(|(_, schema, table)| schema.as_str() == schema_name && table.as_str() == table_name)
                            .map(|(key, _, _)| key)
                            .collect::<Vec<_>>()
                    })
                    .map_err(|error| {
                        let message = format!(
                            "Can't access \"system.columns\" table to read columns metadata because of {:?}",
                            error
                        );
                        log::error!("{}", message);
                        SystemError::unrecoverable(message)
                    })?;

                self.persistent.delete("system", "columns", keys)?.map_err(|error| {
                    let message = format!(
                        "Can't access \"system.columns\" table to read columns metadata because of {:?}",
                        error
                    );
                    log::error!("{}", message);
                    SystemError::unrecoverable(message)
                })?;

                Ok(Ok(()))
            }
            Err(DropObjectError::ObjectDoesNotExist) => Ok(Err(DropTableError::TableDoesNotExist)),
            Err(DropObjectError::NamespaceDoesNotExist) => Ok(Err(DropTableError::SchemaDoesNotExist)),
        }
    }

    pub fn insert_into(
        &mut self,
        schema_name: &str,
        table_name: &str,
        values: Vec<Row>,
    ) -> SystemResult<Result<(), OperationOnTableError>> {
        eprintln!("{:#?}", values);
        match self.persistent.write(schema_name, table_name, values)? {
            Ok(_size) => Ok(Ok(())),
            Err(OperationOnObjectError::ObjectDoesNotExist) => Ok(Err(OperationOnTableError::TableDoesNotExist)),
            Err(OperationOnObjectError::NamespaceDoesNotExist) => Ok(Err(OperationOnTableError::SchemaDoesNotExist)),
        }
    }

    pub fn select_all_from(
        &mut self,
        schema_name: &str,
        table_name: &str,
    ) -> SystemResult<Result<Vec<Binary>, OperationOnTableError>> {
        let data = match self.persistent.read(schema_name, table_name)? {
            Ok(read) => read
                .map(backend::Result::unwrap)
                .map(|(_key, values)| Binary::with_data(values))
                .collect(),
            Err(OperationOnObjectError::ObjectDoesNotExist) => {
                return Ok(Err(OperationOnTableError::TableDoesNotExist))
            }
            Err(OperationOnObjectError::NamespaceDoesNotExist) => {
                return Ok(Err(OperationOnTableError::SchemaDoesNotExist))
            }
        };
        Ok(Ok(data))
    }

    pub fn read_unchecked(&self, schema_name: &str, table_name: &str) -> SystemResult<ReadCursor> {
        Ok(self.persistent.read(schema_name, table_name)?.unwrap())
    }

    pub fn update_all(
        &mut self,
        schema_name: &str,
        table_name: &str,
        rows: Vec<Row>,
    ) -> SystemResult<Result<usize, OperationOnTableError>> {
        let len = rows.len();
        match self.persistent.write(schema_name, table_name, rows)? {
            Ok(_size) => Ok(Ok(len)),
            _ => unreachable!("all errors that make code fall in here should have been handled in read operation"),
        }
    }

    pub fn delete_all_from(
        &mut self,
        schema_name: &str,
        table_name: &str,
    ) -> SystemResult<Result<usize, OperationOnTableError>> {
        match self.persistent.read(schema_name, table_name)? {
            Ok(reads) => {
                let keys = reads.map(backend::Result::unwrap).map(|(key, _)| key).collect();
                match self.persistent.delete(schema_name, table_name, keys)? {
                    Ok(len) => Ok(Ok(len)),
                    _ => unreachable!(
                        "all errors that make code fall in here should have been handled in read operation"
                    ),
                }
            }
            Err(OperationOnObjectError::ObjectDoesNotExist) => Ok(Err(OperationOnTableError::TableDoesNotExist)),
            Err(OperationOnObjectError::NamespaceDoesNotExist) => Ok(Err(OperationOnTableError::SchemaDoesNotExist)),
        }
    }

    pub fn schema_exists(&self, schema_name: &str) -> bool {
        self.persistent.is_schema_exists(schema_name)
    }

    pub fn table_exists(&self, schema_name: &str, table_name: &str) -> bool {
        self.persistent.is_table_exists(schema_name, table_name)
    }
}

#[cfg(test)]
mod tests;<|MERGE_RESOLUTION|>--- conflicted
+++ resolved
@@ -21,11 +21,8 @@
     TableDescription,
 };
 use kernel::{SystemError, SystemResult};
-<<<<<<< HEAD
 use sql_types::SqlType;
-=======
 use representation::Binary;
->>>>>>> 8d2aed28
 
 pub struct FrontendStorage<P: BackendStorage> {
     key_id_generator: usize,
