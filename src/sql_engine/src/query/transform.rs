--- conflicted
+++ resolved
@@ -1,3 +1,5 @@
+// Copyright 2020 Alex Dukhno
+//
 // Licensed under the Apache License, Version 2.0 (the "License");
 // you may not use this file except in compliance with the License.
 // You may obtain a copy of the License at
@@ -11,16 +13,10 @@
 // limitations under the License.
 
 use super::{
-<<<<<<< HEAD
     plan::{Plan, PlanError, SchemaCreationInfo, TableCreationInfo},
     SchemaId, TableId, TransformError,
 };
-///! Module for transforming the input Query AST into representation the engine can proecess.
-use sql_types::SqlType;
-use sqlparser::ast::*;
-use std::sync::{Arc, Mutex, MutexGuard};
-use storage::{backend::BackendStorage, frontend::FrontendStorage, ColumnDefinition};
-=======
+use super::{
     plan::{SchemaCreationInfo, TableCreationInfo, TableInserts},
     resolve_static_expr, Datum, Plan, PlanError, RelationError, RelationOp, RelationType, Row, ScalarOp, SchemaId,
     TableId, TransformError,
@@ -32,9 +28,7 @@
 use storage::{
     backend::BackendStorage, frontend::FrontendStorage, ColumnDefinition, OperationOnTableError, TableDescription,
 };
->>>>>>> 7d6992c0
-
-// I do not know what the error type is yet.
+
 type Result<T> = ::std::result::Result<T, TransformError>;
 
 // this could probably just be a function.
@@ -132,9 +126,6 @@
                 }
             }
             Statement::Drop { object_type, names, .. } => self.handle_drop(object_type, names),
-<<<<<<< HEAD
-            _ => Err(TransformError::NotProcessed(stmt.clone())),
-=======
             Statement::Insert {
                 table_name,
                 columns,
@@ -145,16 +136,7 @@
                 let op = self.handle_query(query.as_ref())?;
                 Ok(Plan::Query(Box::new(op)))
             }
-            Statement::StartTransaction { .. }
-            | Statement::SetVariable { .. }
-            | Statement::Update {
-                table_name: _,
-                assignments: _,
-                ..
-            }
-            | Statement::Delete { table_name: _, .. }
-            | _ => Err(TransformError::NotProcessed(stmt.clone())),
->>>>>>> 7d6992c0
+            other _ => Err(TransformError::NotProcessed(other)),
         }
     }
 
@@ -176,16 +158,9 @@
         if !self.storage().schema_exists(schema_name) {
             Err(TransformError::from(PlanError::InvalidSchema(schema_name.to_string())))
         } else if self.storage().table_exists(schema_name, table_name) {
-<<<<<<< HEAD
-            Err(TransformError::from(PlanError::TableAlreadyExists(format!(
-                "{}.{}",
-                schema_name, table_name
-            ))))
-=======
             Err(TransformError::from(PlanError::TableAlreadyExists(
                 table_name.to_string(),
             )))
->>>>>>> 7d6992c0
         } else {
             let columns = self.resolve_column_definitions(columns)?;
             let table_info = TableCreationInfo {
@@ -210,14 +185,7 @@
                     if !self.storage().schema_exists(schema_name) {
                         return Err(TransformError::from(PlanError::InvalidSchema(schema_name.to_string())));
                     } else if !self.storage().table_exists(schema_name, table_name) {
-<<<<<<< HEAD
-                        return Err(TransformError::from(PlanError::InvalidTable(format!(
-                            "{}.{}",
-                            schema_name, table_name
-                        ))));
-=======
                         return Err(TransformError::from(PlanError::InvalidTable(table_name.to_string())));
->>>>>>> 7d6992c0
                     } else {
                         table_names.push(table_id);
                     }
@@ -239,8 +207,6 @@
                 Ok(Plan::DropSchemas(schema_names))
             }
             _ => unimplemented!(),
-<<<<<<< HEAD
-=======
         }
     }
 
@@ -386,7 +352,6 @@
             }
             TableFactor::Derived { .. } => {}
             TableFactor::NestedJoin(_table) => {}
->>>>>>> 7d6992c0
         }
         unimplemented!()
     }
