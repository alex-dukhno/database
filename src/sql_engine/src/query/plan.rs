// Copyright 2020 Alex Dukhno
//
// Licensed under the Apache License, Version 2.0 (the "License");
// you may not use this file except in compliance with the License.
// You may obtain a copy of the License at
//
//     http://www.apache.org/licenses/LICENSE-2.0
//
// Unless required by applicable law or agreed to in writing, software
// distributed under the License is distributed on an "AS IS" BASIS,
// WITHOUT WARRANTIES OR CONDITIONS OF ANY KIND, either express or implied.
// See the License for the specific language governing permissions and
// limitations under the License.

<<<<<<< HEAD
use super::{relation::RelationOp, ScalarOp, SchemaId, TableId};
=======
>>>>>>> 8fc8b55d
///! represents a plan to be executed by the engine.
use crate::query::{SchemaId, TableId};
use sqlparser::ast::Statement;
use storage::ColumnDefinition;

#[derive(Debug, Clone)]
pub struct TableCreationInfo {
    pub schema_name: String,
    pub table_name: String,
    pub columns: Vec<ColumnDefinition>, // pub table_constraints: Vec<TableConstraints> ??
}

#[derive(Debug, Clone)]
pub struct SchemaCreationInfo {
    pub schema_name: String,
}

#[derive(Debug, Clone)]
pub struct TableInserts {
    pub table_id: TableId,
    pub column_indices: Vec<ScalarOp>,
    pub input: Box<RelationOp>,
}

#[derive(Debug, Clone)]
pub enum Plan {
    CreateTable(TableCreationInfo),
    CreateSchema(SchemaCreationInfo),
    DropTables(Vec<TableId>),
    DropSchemas(Vec<SchemaId>),
<<<<<<< HEAD
    InsertRows(TableInserts),
    // Query(Box<RelationOp>),
=======
    NotProcessed(Statement),
>>>>>>> 8fc8b55d
}<|MERGE_RESOLUTION|>--- conflicted
+++ resolved
@@ -12,14 +12,17 @@
 // See the License for the specific language governing permissions and
 // limitations under the License.
 
-<<<<<<< HEAD
+///! represents a plan to be executed by the engine.
 use super::{relation::RelationOp, ScalarOp, SchemaId, TableId};
-=======
->>>>>>> 8fc8b55d
-///! represents a plan to be executed by the engine.
-use crate::query::{SchemaId, TableId};
-use sqlparser::ast::Statement;
 use storage::ColumnDefinition;
+
+#[derive(Debug)]
+pub enum PlanError {
+    SchemaAlreadyExists(String),
+    InvalidSchema(String),
+    TableAlreadyExists(String),
+    InvalidTable(String),
+}
 
 #[derive(Debug, Clone)]
 pub struct TableCreationInfo {
@@ -46,10 +49,7 @@
     CreateSchema(SchemaCreationInfo),
     DropTables(Vec<TableId>),
     DropSchemas(Vec<SchemaId>),
-<<<<<<< HEAD
     InsertRows(TableInserts),
     // Query(Box<RelationOp>),
-=======
     NotProcessed(Statement),
->>>>>>> 8fc8b55d
 }