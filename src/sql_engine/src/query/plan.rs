// Copyright 2020 Alex Dukhno
//
// Licensed under the Apache License, Version 2.0 (the "License");
// you may not use this file except in compliance with the License.
// You may obtain a copy of the License at
//
//     http://www.apache.org/licenses/LICENSE-2.0
//
// Unless required by applicable law or agreed to in writing, software
// distributed under the License is distributed on an "AS IS" BASIS,
// WITHOUT WARRANTIES OR CONDITIONS OF ANY KIND, either express or implied.
// See the License for the specific language governing permissions and
// limitations under the License.

<<<<<<< HEAD
use super::{relation::RelationOp, ScalarOp, SchemaId, TableId};
=======
>>>>>>> 4f27b4bf
///! represents a plan to be executed by the engine.
use crate::query::{SchemaId, TableId};
use sqlparser::ast::Statement;
use storage::ColumnDefinition;

#[derive(Debug, Clone)]
pub struct TableCreationInfo {
    pub schema_name: String,
    pub table_name: String,
    pub columns: Vec<ColumnDefinition>, // pub table_constraints: Vec<TableConstraints> ??
}

#[derive(Debug, Clone)]
pub struct SchemaCreationInfo {
    pub schema_name: String,
}

#[derive(Debug, Clone)]
pub struct TableInserts {
    pub table_id: TableId,
    pub column_indices: Vec<ScalarOp>,
    pub input: Box<RelationOp>,
}

#[derive(Debug, Clone)]
pub enum Plan {
    CreateTable(TableCreationInfo),
    CreateSchema(SchemaCreationInfo),
    DropTables(Vec<TableId>),
    DropSchemas(Vec<SchemaId>),
<<<<<<< HEAD
    InsertRows(TableInserts),
    // Query(Box<RelationOp>),
=======
    NotProcessed(Statement),
>>>>>>> 4f27b4bf
}<|MERGE_RESOLUTION|>--- conflicted
+++ resolved
@@ -12,12 +12,8 @@
 // See the License for the specific language governing permissions and
 // limitations under the License.
 
-<<<<<<< HEAD
-use super::{relation::RelationOp, ScalarOp, SchemaId, TableId};
-=======
->>>>>>> 4f27b4bf
 ///! represents a plan to be executed by the engine.
-use crate::query::{SchemaId, TableId};
+use crate::query::{RelationOp, ScalarOp, SchemaId, TableId};
 use sqlparser::ast::Statement;
 use storage::ColumnDefinition;
 
@@ -46,10 +42,7 @@
     CreateSchema(SchemaCreationInfo),
     DropTables(Vec<TableId>),
     DropSchemas(Vec<SchemaId>),
-<<<<<<< HEAD
+    NotProcessed(Statement),
     InsertRows(TableInserts),
     // Query(Box<RelationOp>),
-=======
-    NotProcessed(Statement),
->>>>>>> 4f27b4bf
 }