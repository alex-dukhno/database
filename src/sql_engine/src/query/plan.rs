--- conflicted
+++ resolved
@@ -13,14 +13,9 @@
 // limitations under the License.
 
 ///! represents a plan to be executed by the engine.
-<<<<<<< HEAD
-use super::{relation::RelationOp, ScalarOp, SchemaId, TableId};
-=======
 use crate::query::{RelationOp, ScalarOp, SchemaId, TableId};
 use sqlparser::ast::Statement;
->>>>>>> 00c1ecb8
 use storage::ColumnDefinition;
-use sqlparser::ast::Statement;
 
 #[derive(Debug, Clone)]
 pub struct TableCreationInfo {
@@ -50,5 +45,4 @@
     NotProcessed(Statement),
     InsertRows(TableInserts),
     // Query(Box<RelationOp>),
-    NotProcessed(Statement),
 }