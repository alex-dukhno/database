--- conflicted
+++ resolved
@@ -21,13 +21,8 @@
 mod scalar;
 mod transform;
 
-<<<<<<< HEAD
-use expr::resolve_static_expr;
 use expr::EvalError;
-pub use plan::{Plan, PlanError, SchemaCreationInfo, TableCreationInfo, TableInserts};
-=======
-pub use plan::{Plan, SchemaCreationInfo, TableCreationInfo};
->>>>>>> 4f27b4bf
+pub use plan::{Plan, SchemaCreationInfo, TableCreationInfo, TableInserts};
 pub use transform::QueryProcessor;
 
 pub use relation::{RelationError, RelationOp};
@@ -35,6 +30,7 @@
 pub use scalar::ScalarOp;
 
 use sql_types::SqlType;
+use sqlparser::ast::Statement;
 
 /// A type of a column
 #[derive(Debug, Clone, PartialEq, Eq)]
@@ -117,23 +113,15 @@
     pub fn name(&self) -> &str {
         self.0.as_str()
     }
-<<<<<<< HEAD
 }
 
 #[derive(Debug)]
 pub enum TransformError {
     UnimplementedFeature(String),
     SyntaxError(String),
-    PlanError(PlanError),
     RelationError(RelationError),
     EvalError(EvalError),
     NotProcessed(Statement),
-}
-
-impl From<PlanError> for TransformError {
-    fn from(other: PlanError) -> TransformError {
-        TransformError::PlanError(other)
-    }
 }
 
 impl From<RelationError> for TransformError {
@@ -149,7 +137,4 @@
 }
 
 #[cfg(test)]
-mod tests;
-=======
-}
->>>>>>> 4f27b4bf
+mod tests;