// Copyright 2020 Alex Dukhno
//
// Licensed under the Apache License, Version 2.0 (the "License");
// you may not use this file except in compliance with the License.
// You may obtain a copy of the License at
//
//     http://www.apache.org/licenses/LICENSE-2.0
//
// Unless required by applicable law or agreed to in writing, software
// distributed under the License is distributed on an "AS IS" BASIS,
// WITHOUT WARRANTIES OR CONDITIONS OF ANY KIND, either express or implied.
// See the License for the specific language governing permissions and
// limitations under the License.

///! Module for representing how a query will be executed and values represented
///! during runtime.
<<<<<<< HEAD
mod plan;
mod transform;

pub use plan::{Plan, PlanError, SchemaCreationInfo, TableCreationInfo};
=======
mod expr;
pub mod plan;
mod relation;
mod repr;
mod scalar;
mod transform;

use expr::{resolve_static_expr, EvalError};
pub use plan::{Plan, PlanError};
pub use relation::{RelationError, RelationOp};
pub use repr::{Datum, Row};
pub use scalar::ScalarOp;
>>>>>>> 7d6992c0
pub use transform::QueryProcessor;

use sql_types::SqlType;
use sqlparser::ast::Statement;

/// A type of a column
#[derive(Debug, Clone, PartialEq, Eq)]
pub struct ColumnType {
    #[allow(dead_code)]
    nullable: bool,
    /// the sql type
    sql_type: SqlType,
}

<<<<<<< HEAD
=======
impl ColumnType {
    pub fn new(sql_type: SqlType) -> Self {
        Self {
            nullable: false,
            sql_type,
        }
    }

    pub fn typ(&self) -> SqlType {
        self.sql_type
    }
}

/// relation (table) type
/// A relation type is just the types of the columns.
/// Materialize uses this same concept.
#[derive(Debug, Clone, PartialEq, Eq)]
pub struct RelationType {
    /// the types of the columns in the specified order.
    column_types: Vec<ColumnType>,
    // Materialized also has a Vec<Vec<usize>> to represent the indices
    // available for this table but I do not know how that is going to work
    // in this database so I am leaving it out.
}

impl RelationType {
    pub fn new(column_types: Vec<ColumnType>) -> Self {
        Self { column_types }
    }

    pub fn columns(&self) -> &[ColumnType] {
        self.column_types.as_slice()
    }
}

>>>>>>> 7d6992c0
// this works for now, but ideally this should be usize's instead of strings.

/// represents a table uniquly
///
/// I would like this to be a single 64 bit number where the top bits are the
/// schema id and lower bits are the table id.
#[derive(Debug, Clone, Hash, Eq, PartialEq, Ord, PartialOrd)]
pub struct TableId(SchemaId, String);

impl TableId {
<<<<<<< HEAD
=======
    pub fn new(schema: SchemaId, table_name: String) -> Self {
        Self(schema, table_name)
    }

>>>>>>> 7d6992c0
    pub fn schema_name(&self) -> &str {
        self.0.name()
    }

    pub fn name(&self) -> &str {
        self.1.as_str()
    }
}

/// represents a schema Uniquly
///
/// this would be a u32
#[derive(Debug, Clone, Hash, Eq, PartialEq, Ord, PartialOrd)]
pub struct SchemaId(String);

impl SchemaId {
    pub fn new(schema_name: String) -> Self {
        Self(schema_name)
    }

    pub fn name(&self) -> &str {
        self.0.as_str()
    }
}

#[derive(Debug)]
pub enum TransformError {
    UnimplementedFeature(String),
    SyntaxError(String),
    PlanError(PlanError),
<<<<<<< HEAD
=======
    RelationError(RelationError),
    EvalError(EvalError),
>>>>>>> 7d6992c0
    NotProcessed(Statement),
}

impl From<PlanError> for TransformError {
    fn from(other: PlanError) -> TransformError {
        TransformError::PlanError(other)
    }
}

impl From<RelationError> for TransformError {
    fn from(other: RelationError) -> TransformError {
        TransformError::RelationError(other)
    }
}

impl From<EvalError> for TransformError {
    fn from(other: EvalError) -> TransformError {
        TransformError::EvalError(other)
    }
}

#[cfg(test)]
mod tests;<|MERGE_RESOLUTION|>--- conflicted
+++ resolved
@@ -14,25 +14,22 @@
 
 ///! Module for representing how a query will be executed and values represented
 ///! during runtime.
-<<<<<<< HEAD
+mod expr;
 mod plan;
-mod transform;
-
-pub use plan::{Plan, PlanError, SchemaCreationInfo, TableCreationInfo};
-=======
-mod expr;
-pub mod plan;
 mod relation;
 mod repr;
 mod scalar;
 mod transform;
 
+pub use plan::{Plan, PlanError, SchemaCreationInfo, TableCreationInfo};
+pub use transform::QueryProcessor;
+
+use sql_types::SqlType;
 use expr::{resolve_static_expr, EvalError};
 pub use plan::{Plan, PlanError};
 pub use relation::{RelationError, RelationOp};
 pub use repr::{Datum, Row};
 pub use scalar::ScalarOp;
->>>>>>> 7d6992c0
 pub use transform::QueryProcessor;
 
 use sql_types::SqlType;
@@ -47,8 +44,6 @@
     sql_type: SqlType,
 }
 
-<<<<<<< HEAD
-=======
 impl ColumnType {
     pub fn new(sql_type: SqlType) -> Self {
         Self {
@@ -84,7 +79,6 @@
     }
 }
 
->>>>>>> 7d6992c0
 // this works for now, but ideally this should be usize's instead of strings.
 
 /// represents a table uniquly
@@ -95,13 +89,10 @@
 pub struct TableId(SchemaId, String);
 
 impl TableId {
-<<<<<<< HEAD
-=======
     pub fn new(schema: SchemaId, table_name: String) -> Self {
         Self(schema, table_name)
     }
 
->>>>>>> 7d6992c0
     pub fn schema_name(&self) -> &str {
         self.0.name()
     }
@@ -132,11 +123,8 @@
     UnimplementedFeature(String),
     SyntaxError(String),
     PlanError(PlanError),
-<<<<<<< HEAD
-=======
     RelationError(RelationError),
     EvalError(EvalError),
->>>>>>> 7d6992c0
     NotProcessed(Statement),
 }
 
