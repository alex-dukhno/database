// Copyright 2020 Alex Dukhno
//
// Licensed under the Apache License, Version 2.0 (the "License");
// you may not use this file except in compliance with the License.
// You may obtain a copy of the License at
//
//     http://www.apache.org/licenses/LICENSE-2.0
//
// Unless required by applicable law or agreed to in writing, software
// distributed under the License is distributed on an "AS IS" BASIS,
// WITHOUT WARRANTIES OR CONDITIONS OF ANY KIND, either express or implied.
// See the License for the specific language governing permissions and
// limitations under the License.

<<<<<<< HEAD
pub mod expr;
///! Module for representing how a query will be executed and values represented
///! during runtime.
=======
///! Module for representing how a query will be parameters bound, executed and
///! values represented during runtime.
pub mod bind;
>>>>>>> 7f1522b9
pub mod plan;
pub mod process;
pub mod relation;
pub mod scalar;

use sql_types::SqlType;
use sqlparser::ast::ObjectName;
use std::convert::TryFrom;

/// A type of a column
#[derive(Debug, Clone, PartialEq, Eq)]
pub struct ColumnType {
    #[allow(dead_code)]
    nullable: bool,
    sql_type: SqlType,
}

/// represents a table uniquely
///
/// I would like this to be a single 64 bit number where the top bits are the
/// schema id and lower bits are the table id.
#[derive(Debug, Clone, Hash, Eq, PartialEq, Ord, PartialOrd)]
pub struct TableId(SchemaId, String);

impl TableId {
    pub fn schema_name(&self) -> &str {
        self.0.name()
    }

    pub fn name(&self) -> &str {
        self.1.as_str()
    }
}

impl TryFrom<ObjectName> for TableId {
    type Error = TableNamingError;

    fn try_from(object: ObjectName) -> Result<Self, Self::Error> {
        if object.0.len() == 1 {
            Err(TableNamingError(format!(
                "unsupported table name '{}'. All table names must be qualified",
                object.to_string()
            )))
        } else if object.0.len() != 2 {
            Err(TableNamingError(format!(
                "unable to process table name '{}'",
                object.to_string()
            )))
        } else {
            let table_name = object.0.last().unwrap().value.clone();
            let schema_name = object.0.first().unwrap().value.clone();
            Ok(TableId(SchemaId(schema_name), table_name))
        }
    }
}

pub struct TableNamingError(String);

/// represents a schema uniquely
///
/// this would be a u32
#[derive(Debug, Clone, Hash, Eq, PartialEq, Ord, PartialOrd)]
pub struct SchemaId(String);

impl SchemaId {
    pub fn name(&self) -> &str {
        self.0.as_str()
    }
}

impl TryFrom<ObjectName> for SchemaId {
    type Error = SchemaNamingError;

    fn try_from(object: ObjectName) -> Result<Self, Self::Error> {
        if object.0.len() != 1 {
            Err(SchemaNamingError(format!(
                "only unqualified schema names are supported, '{}'",
                object
            )))
        } else {
            Ok(SchemaId(object.to_string()))
        }
    }
}

pub struct SchemaNamingError(String);<|MERGE_RESOLUTION|>--- conflicted
+++ resolved
@@ -12,15 +12,10 @@
 // See the License for the specific language governing permissions and
 // limitations under the License.
 
-<<<<<<< HEAD
-pub mod expr;
-///! Module for representing how a query will be executed and values represented
-///! during runtime.
-=======
 ///! Module for representing how a query will be parameters bound, executed and
 ///! values represented during runtime.
+pub mod expr;
 pub mod bind;
->>>>>>> 7f1522b9
 pub mod plan;
 pub mod process;
 pub mod relation;
