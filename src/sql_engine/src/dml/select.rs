--- conflicted
+++ resolved
@@ -96,19 +96,6 @@
                 columns
             };
 
-<<<<<<< HEAD
-            match (self.storage.lock().unwrap()).select_all_from(&schema_name, &table_name, table_columns)? {
-                Ok(records) => {
-                    let columns = records
-                        .0
-                        .into_iter()
-                        .map(|column_definition| {
-                            (column_definition.name(), column_definition.sql_type().to_pg_types())
-                        })
-                        .collect();
-                    let row_data = records
-                        .1
-=======
             match (self.storage.lock().unwrap()).select_all_from(&schema_name, &table_name, table_columns.clone())? {
                 Ok((all_columns, records)) => {
                     let mut description = vec![];
@@ -143,7 +130,6 @@
                     log::debug!("RECORDS {:#?}", records);
 
                     let row_data: Vec<Vec<String>> = records
->>>>>>> 00c1ecb8
                         .into_iter()
                         .map(|row| {
                             let row: Vec<String> = Row::with_data(row)
@@ -165,12 +151,6 @@
                         })
                         .collect();
 
-<<<<<<< HEAD
-                    let projection = (columns, row_data);
-                    self.session
-                        .send(Ok(QueryEvent::RecordsSelected(projection)))
-                        .expect("To Send Query Result to Client");
-=======
                     self.session
                         .send(Ok(QueryEvent::RecordsSelected((
                             description
@@ -182,7 +162,6 @@
                             row_data,
                         ))))
                         .expect("To Send Result to Client");
->>>>>>> 00c1ecb8
                     Ok(())
                 }
                 Err(OperationOnTableError::ColumnDoesNotExist(non_existing_columns)) => {
