--- conflicted
+++ resolved
@@ -13,13 +13,8 @@
 // limitations under the License.
 
 use kernel::SystemResult;
-<<<<<<< HEAD
-use protocol::results::{QueryError, QueryEvent, QueryResult};
-use sqlparser::ast::{Expr, Ident, Query, SelectItem};
-=======
 use protocol::results::{QueryErrorBuilder, QueryEvent, QueryResult};
-use sqlparser::ast::Query;
->>>>>>> 71cbb21e
+use sqlparser::ast::{Query};
 use std::{
     ops::Deref,
     sync::{Arc, Mutex},
@@ -67,20 +62,16 @@
                 let mut columns: Vec<String> = vec![];
                 for item in projection {
                     match item {
-                        SelectItem::Wildcard => {
+                        sqlparser::ast::SelectItem::Wildcard => {
                             let all_columns =
                                 (self.storage.lock().unwrap()).table_columns(&schema_name, &table_name)?;
                             columns.extend(
                                 all_columns
                                     .into_iter()
                                     .map(|column_definition| column_definition.name())
-                                    .collect::<Vec<_>>(),
+                                    .collect::<Vec<String>>(),
                             )
                         }
-<<<<<<< HEAD
-                        SelectItem::UnnamedExpr(Expr::Identifier(Ident { value, .. })) => columns.push(value.clone()),
-                        _ => return Ok(Err(QueryError::not_supported_operation(self.raw_sql_query.to_owned()))),
-=======
                         sqlparser::ast::SelectItem::UnnamedExpr(sqlparser::ast::Expr::Identifier(
                             sqlparser::ast::Ident { value, .. },
                         )) => columns.push(value.clone()),
@@ -89,7 +80,6 @@
                                 .not_supported_operation(self.raw_sql_query.to_owned())
                                 .build()));
                         }
->>>>>>> 71cbb21e
                     }
                 }
                 columns
