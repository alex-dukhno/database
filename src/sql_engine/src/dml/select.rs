// Copyright 2020 Alex Dukhno
//
// Licensed under the Apache License, Version 2.0 (the "License");
// you may not use this file except in compliance with the License.
// You may obtain a copy of the License at
//
//     http://www.apache.org/licenses/LICENSE-2.0
//
// Unless required by applicable law or agreed to in writing, software
// distributed under the License is distributed on an "AS IS" BASIS,
// WITHOUT WARRANTIES OR CONDITIONS OF ANY KIND, either express or implied.
// See the License for the specific language governing permissions and
// limitations under the License.

use crate::query::{Datum, Row};
use kernel::SystemResult;
use protocol::{
    results::{QueryErrorBuilder, QueryEvent},
    Sender,
};
use sqlparser::ast::{Expr, Ident, Query, Select, SelectItem, SetExpr, TableFactor, TableWithJoins};
use std::{
    ops::Deref,
    sync::{Arc, Mutex},
};
use storage::{backend::BackendStorage, frontend::FrontendStorage, OperationOnTableError};

pub(crate) struct SelectCommand<'sc, P: BackendStorage> {
    raw_sql_query: &'sc str,
    query: Box<Query>,
    storage: Arc<Mutex<FrontendStorage<P>>>,
    session: Arc<dyn Sender>,
}

impl<'sc, P: BackendStorage> SelectCommand<'sc, P> {
    pub(crate) fn new(
        raw_sql_query: &'sc str,
        query: Box<Query>,
        storage: Arc<Mutex<FrontendStorage<P>>>,
        session: Arc<dyn Sender>,
    ) -> SelectCommand<'sc, P> {
        SelectCommand {
            raw_sql_query,
            query,
            storage,
            session,
        }
    }

    pub(crate) fn execute(&mut self) -> SystemResult<()> {
        let Query { body, .. } = &*self.query;
        if let SetExpr::Select(select) = body {
            let Select { projection, from, .. } = select.deref();
            let TableWithJoins { relation, .. } = &from[0];
            let (schema_name, table_name) = match relation {
                TableFactor::Table { name, .. } => {
                    let table_name = name.0[1].to_string();
                    let schema_name = name.0[0].to_string();
                    (schema_name, table_name)
                }
                _ => {
                    self.session
                        .send(Err(QueryErrorBuilder::new()
                            .feature_not_supported(self.raw_sql_query.to_owned())
                            .build()))
                        .expect("To Send Query Result to Client");
                    return Ok(());
                }
            };
            let table_columns = {
                let projection = projection.clone();
                let mut columns: Vec<String> = vec![];
                for item in projection {
                    match item {
                        SelectItem::Wildcard => {
                            let all_columns =
                                (self.storage.lock().unwrap()).table_columns(&schema_name, &table_name)?;
                            columns.extend(
                                all_columns
                                    .into_iter()
                                    .map(|column_definition| column_definition.name())
                                    .collect::<Vec<String>>(),
                            )
                        }
                        SelectItem::UnnamedExpr(Expr::Identifier(Ident { value, .. })) => columns.push(value.clone()),
                        _ => {
                            self.session
                                .send(Err(QueryErrorBuilder::new()
                                    .feature_not_supported(self.raw_sql_query.to_owned())
                                    .build()))
                                .expect("To Send Query Result to Client");
                            return Ok(());
                        }
                    }
                }
                columns
            };

            match (self.storage.lock().unwrap()).select_all_from(&schema_name, &table_name, table_columns)? {
                Ok(records) => {
<<<<<<< HEAD
                    let row_data = records
                        .1
                        .into_iter()
                        .map(|row| {
                            Row::with_data(row)
                                .unpack()
                                .into_iter()
                                .map(|datum| datum.to_string())
                                .collect()
                        })
                        .collect();
                    Ok(Ok(QueryEvent::RecordsSelected((
=======
                    let projection = (
>>>>>>> 8fc8b55d
                        records
                            .0
                            .into_iter()
                            .map(|column_definition| {
                                (column_definition.name(), column_definition.sql_type().to_pg_types())
                            })
                            .collect(),
<<<<<<< HEAD
                        row_data,
                    ))))
=======
                        records.1,
                    );
                    self.session
                        .send(Ok(QueryEvent::RecordsSelected(projection)))
                        .expect("To Send Query Result to Client");
                    Ok(())
>>>>>>> 8fc8b55d
                }
                Err(OperationOnTableError::ColumnDoesNotExist(non_existing_columns)) => {
                    self.session
                        .send(Err(QueryErrorBuilder::new()
                            .column_does_not_exist(non_existing_columns)
                            .build()))
                        .expect("To Send Query Result to Client");
                    Ok(())
                }
                Err(OperationOnTableError::SchemaDoesNotExist) => {
                    self.session
                        .send(Err(QueryErrorBuilder::new()
                            .schema_does_not_exist(schema_name.to_owned())
                            .build()))
                        .expect("To Send Query Result to Client");
                    Ok(())
                }
                Err(OperationOnTableError::TableDoesNotExist) => {
                    self.session
                        .send(Err(QueryErrorBuilder::new()
                            .table_does_not_exist(schema_name.to_owned() + "." + table_name.as_str())
                            .build()))
                        .expect("To Send Query Result to Client");
                    Ok(())
                }
                _ => {
                    self.session
                        .send(Err(QueryErrorBuilder::new()
                            .feature_not_supported(self.raw_sql_query.to_owned())
                            .build()))
                        .expect("To Send Query Result to Client");
                    Ok(())
                }
            }
        } else {
            self.session
                .send(Err(QueryErrorBuilder::new()
                    .feature_not_supported(self.raw_sql_query.to_owned())
                    .build()))
                .expect("To Send Query Result to Client");
            Ok(())
        }
    }
}<|MERGE_RESOLUTION|>--- conflicted
+++ resolved
@@ -98,7 +98,13 @@
 
             match (self.storage.lock().unwrap()).select_all_from(&schema_name, &table_name, table_columns)? {
                 Ok(records) => {
-<<<<<<< HEAD
+                    let columns = records
+                        .0
+                        .into_iter()
+                        .map(|column_definition| {
+                            (column_definition.name(), column_definition.sql_type().to_pg_types())
+                        })
+                        .collect();
                     let row_data = records
                         .1
                         .into_iter()
@@ -110,28 +116,11 @@
                                 .collect()
                         })
                         .collect();
-                    Ok(Ok(QueryEvent::RecordsSelected((
-=======
-                    let projection = (
->>>>>>> 8fc8b55d
-                        records
-                            .0
-                            .into_iter()
-                            .map(|column_definition| {
-                                (column_definition.name(), column_definition.sql_type().to_pg_types())
-                            })
-                            .collect(),
-<<<<<<< HEAD
-                        row_data,
-                    ))))
-=======
-                        records.1,
-                    );
+
+                    let projection = (columns, row_data);
                     self.session
                         .send(Ok(QueryEvent::RecordsSelected(projection)))
-                        .expect("To Send Query Result to Client");
-                    Ok(())
->>>>>>> 8fc8b55d
+                        .expect("To Send Query Result to Client")
                 }
                 Err(OperationOnTableError::ColumnDoesNotExist(non_existing_columns)) => {
                     self.session
