// Copyright 2020 Alex Dukhno
//
// Licensed under the Apache License, Version 2.0 (the "License");
// you may not use this file except in compliance with the License.
// You may obtain a copy of the License at
//
//     http://www.apache.org/licenses/LICENSE-2.0
//
// Unless required by applicable law or agreed to in writing, software
// distributed under the License is distributed on an "AS IS" BASIS,
// WITHOUT WARRANTIES OR CONDITIONS OF ANY KIND, either express or implied.
// See the License for the specific language governing permissions and
// limitations under the License.

use crate::query::{Datum, Row};
use kernel::SystemResult;
use protocol::{
    results::{QueryErrorBuilder, QueryEvent},
    Sender,
};
use sqlparser::ast::{Expr, Ident, Query, Select, SelectItem, SetExpr, TableFactor, TableWithJoins};
use std::{
    ops::Deref,
    sync::{Arc, Mutex},
};
use storage::{backend::BackendStorage, frontend::FrontendStorage, OperationOnTableError};

pub(crate) struct SelectCommand<'sc, P: BackendStorage> {
    raw_sql_query: &'sc str,
    query: Box<Query>,
    storage: Arc<Mutex<FrontendStorage<P>>>,
    session: Arc<dyn Sender>,
}

impl<'sc, P: BackendStorage> SelectCommand<'sc, P> {
    pub(crate) fn new(
        raw_sql_query: &'sc str,
        query: Box<Query>,
        storage: Arc<Mutex<FrontendStorage<P>>>,
        session: Arc<dyn Sender>,
    ) -> SelectCommand<'sc, P> {
        SelectCommand {
            raw_sql_query,
            query,
            storage,
            session,
        }
    }

    pub(crate) fn execute(&mut self) -> SystemResult<()> {
        let Query { body, .. } = &*self.query;
        if let SetExpr::Select(select) = body {
            let Select { projection, from, .. } = select.deref();
            let TableWithJoins { relation, .. } = &from[0];
            let (schema_name, table_name) = match relation {
                TableFactor::Table { name, .. } => {
                    let table_name = name.0[1].to_string();
                    let schema_name = name.0[0].to_string();
                    (schema_name, table_name)
                }
                _ => {
                    self.session
                        .send(Err(QueryErrorBuilder::new()
                            .feature_not_supported(self.raw_sql_query.to_owned())
                            .build()))
                        .expect("To Send Query Result to Client");
                    return Ok(());
                }
            };
            let table_columns = {
                let projection = projection.clone();
                let mut columns: Vec<String> = vec![];
                for item in projection {
                    match item {
                        SelectItem::Wildcard => {
                            let all_columns =
                                (self.storage.lock().unwrap()).table_columns(&schema_name, &table_name)?;
                            columns.extend(
                                all_columns
                                    .into_iter()
                                    .map(|column_definition| column_definition.name())
                                    .collect::<Vec<String>>(),
                            )
                        }
                        SelectItem::UnnamedExpr(Expr::Identifier(Ident { value, .. })) => columns.push(value.clone()),
                        _ => {
                            self.session
                                .send(Err(QueryErrorBuilder::new()
                                    .feature_not_supported(self.raw_sql_query.to_owned())
                                    .build()))
                                .expect("To Send Query Result to Client");
                            return Ok(());
                        }
                    }
                }
                columns
            };

            match (self.storage.lock().unwrap()).select_all_from(&schema_name, &table_name, table_columns)? {
                Ok(records) => {
<<<<<<< HEAD
                    let row_data = records
                        .1
                        .into_iter()
                        .map(|row| {
                            Row::with_data(row)
                                .unpack()
                                .into_iter()
                                .map(|datum| datum.to_string())
                                .collect()
                        })
                        .collect();
                    Ok(Ok(QueryEvent::RecordsSelected((
=======
                    let projection = (
>>>>>>> 4f27b4bf
                        records
                            .0
                            .into_iter()
                            .map(|column_definition| {
                                (column_definition.name(), column_definition.sql_type().to_pg_types())
                            })
                            .collect(),
<<<<<<< HEAD
                        row_data,
                    ))))
=======
                        records.1,
                    );
                    self.session
                        .send(Ok(QueryEvent::RecordsSelected(projection)))
                        .expect("To Send Query Result to Client");
                    Ok(())
>>>>>>> 4f27b4bf
                }
                Err(OperationOnTableError::ColumnDoesNotExist(non_existing_columns)) => {
                    self.session
                        .send(Err(QueryErrorBuilder::new()
                            .column_does_not_exist(non_existing_columns)
                            .build()))
                        .expect("To Send Query Result to Client");
                    Ok(())
                }
                Err(OperationOnTableError::SchemaDoesNotExist) => {
                    self.session
                        .send(Err(QueryErrorBuilder::new()
                            .schema_does_not_exist(schema_name.to_owned())
                            .build()))
                        .expect("To Send Query Result to Client");
                    Ok(())
                }
                Err(OperationOnTableError::TableDoesNotExist) => {
                    self.session
                        .send(Err(QueryErrorBuilder::new()
                            .table_does_not_exist(schema_name.to_owned() + "." + table_name.as_str())
                            .build()))
                        .expect("To Send Query Result to Client");
                    Ok(())
                }
                _ => {
                    self.session
                        .send(Err(QueryErrorBuilder::new()
                            .feature_not_supported(self.raw_sql_query.to_owned())
                            .build()))
                        .expect("To Send Query Result to Client");
                    Ok(())
                }
            }
        } else {
            self.session
                .send(Err(QueryErrorBuilder::new()
                    .feature_not_supported(self.raw_sql_query.to_owned())
                    .build()))
                .expect("To Send Query Result to Client");
            Ok(())
        }
    }
}<|MERGE_RESOLUTION|>--- conflicted
+++ resolved
@@ -12,7 +12,7 @@
 // See the License for the specific language governing permissions and
 // limitations under the License.
 
-use crate::query::{Datum, Row};
+use crate::query::Row;
 use kernel::SystemResult;
 use protocol::{
     results::{QueryErrorBuilder, QueryEvent},
@@ -97,8 +97,30 @@
             };
 
             match (self.storage.lock().unwrap()).select_all_from(&schema_name, &table_name, table_columns)? {
+                // Ok(records) => {
+                //     let projection = (
+                //         records
+                //             .0
+                //             .into_iter()
+                //             .map(|column_definition| {
+                //                 (column_definition.name(), column_definition.sql_type().to_pg_types())
+                //             })
+                //             .collect(),
+                //         records.1,
+                //     );
+                //     self.session
+                //         .send(Ok(QueryEvent::RecordsSelected((
+                //             projection.0,
+                //             projection
+                //                 .1
+                //                 .into_iter()
+                //                 .map(|utf_bytes| String::from_utf8(utf_bytes).unwrap())
+                //                 .collect(),
+                //         ))))
+                //         .expect("To Send Query Result to Client");
+                //     Ok(())
+                // }
                 Ok(records) => {
-<<<<<<< HEAD
                     let row_data = records
                         .1
                         .into_iter()
@@ -110,28 +132,19 @@
                                 .collect()
                         })
                         .collect();
-                    Ok(Ok(QueryEvent::RecordsSelected((
-=======
-                    let projection = (
->>>>>>> 4f27b4bf
-                        records
-                            .0
-                            .into_iter()
-                            .map(|column_definition| {
-                                (column_definition.name(), column_definition.sql_type().to_pg_types())
-                            })
-                            .collect(),
-<<<<<<< HEAD
-                        row_data,
-                    ))))
-=======
-                        records.1,
-                    );
                     self.session
-                        .send(Ok(QueryEvent::RecordsSelected(projection)))
-                        .expect("To Send Query Result to Client");
+                        .send(Ok(QueryEvent::RecordsSelected((
+                            records
+                                .0
+                                .into_iter()
+                                .map(|column_definition| {
+                                    (column_definition.name(), column_definition.sql_type().to_pg_types())
+                                })
+                                .collect(),
+                            row_data,
+                        ))))
+                        .expect("To Send Result to Client");
                     Ok(())
->>>>>>> 4f27b4bf
                 }
                 Err(OperationOnTableError::ColumnDoesNotExist(non_existing_columns)) => {
                     self.session
