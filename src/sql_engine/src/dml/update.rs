--- conflicted
+++ resolved
@@ -13,16 +13,11 @@
 // limitations under the License.
 
 use kernel::SystemResult;
-<<<<<<< HEAD
-use protocol::results::{ConstraintViolation, QueryError, QueryEvent, QueryResult};
-use sql_types::ConstraintError;
-=======
 use protocol::results::{QueryErrorBuilder, QueryEvent, QueryResult};
-use sql_types::{ConstraintError, SqlType};
->>>>>>> 71cbb21e
+use sql_types::{ConstraintError};
 use sqlparser::ast::{Assignment, Expr, Ident, ObjectName, UnaryOperator, Value};
 use std::sync::{Arc, Mutex};
-use storage::{backend::BackendStorage, frontend::FrontendStorage, ColumnDefinition, OperationOnTableError};
+use storage::{backend::BackendStorage, frontend::FrontendStorage, OperationOnTableError, ColumnDefinition};
 
 pub(crate) struct UpdateCommand<'q, P: BackendStorage> {
     raw_sql_query: &'q str,
@@ -85,34 +80,18 @@
                 .column_does_not_exist(non_existing_columns)
                 .build())),
             Err(OperationOnTableError::ConstraintViolations(constraint_errors)) => {
-<<<<<<< HEAD
-                let constraint_error_mapper =
-                    |(err, column_definition): &(ConstraintError, ColumnDefinition)| -> ConstraintViolation {
-                        let sql_type = column_definition.sql_type();
-                        match err {
-                            ConstraintError::OutOfRange => ConstraintViolation::out_of_range(sql_type.to_pg_types()),
-                            ConstraintError::TypeMismatch(value) => {
-                                ConstraintViolation::type_mismatch(value, sql_type.to_pg_types())
-                            }
-                            ConstraintError::ValueTooLong(len) => {
-                                ConstraintViolation::string_length_mismatch(sql_type.to_pg_types(), *len)
-                            }
-                        }
-                    };
-=======
                 let mut builder = QueryErrorBuilder::new();
-                let constraint_error_mapper = |(err, _, sql_type): &(ConstraintError, String, SqlType)| match err {
+                let constraint_error_mapper = |(err, column_definition): &(ConstraintError, ColumnDefinition)| match err {
                     ConstraintError::OutOfRange => {
-                        builder.out_of_range(sql_type.to_pg_types());
+                        builder.out_of_range(column_definition.sql_type().to_pg_types());
                     }
                     ConstraintError::TypeMismatch(value) => {
-                        builder.type_mismatch(value, sql_type.to_pg_types());
+                        builder.type_mismatch(value, column_definition.sql_type().to_pg_types());
                     }
                     ConstraintError::ValueTooLong(len) => {
-                        builder.string_length_mismatch(sql_type.to_pg_types(), *len);
+                        builder.string_length_mismatch(column_definition.sql_type().to_pg_types(), *len);
                     }
                 };
->>>>>>> 71cbb21e
 
                 constraint_errors.iter().for_each(constraint_error_mapper);
                 Ok(Err(builder.build()))
