--- conflicted
+++ resolved
@@ -58,30 +58,6 @@
             let Assignment { id, value } = &item;
             let Ident { value: column, .. } = id;
 
-<<<<<<< HEAD
-            let value = match value {
-                Expr::Value(Value::Number(val)) => val.to_string(),
-                Expr::Value(Value::SingleQuotedString(v)) => v.to_string(),
-                Expr::UnaryOp { op, expr } => match (op, &**expr) {
-                    (UnaryOperator::Minus, Expr::Value(Value::Number(v))) => "-".to_owned() + v.to_string().as_str(),
-                    (op, expr) => {
-                        self.session
-                            .send(Err(QueryErrorBuilder::new()
-                                .syntax_error(op.to_string() + expr.to_string().as_str())
-                                .build()))
-                            .expect("To Send Query Result to Client");
-                        return Ok(());
-                    }
-                },
-                expr @ Expr::BinaryOp { .. } => match ExpressionEvaluation::new(self.session.clone()).eval(expr) {
-                    Ok(expr_result) => expr_result.value(),
-                    Err(()) => return Ok(()),
-                },
-                expr => {
-                    self.session
-                        .send(Err(QueryErrorBuilder::new().syntax_error(expr.to_string()).build()))
-                        .expect("To Send Query Result to Client");
-=======
             let value = match resolve_static_expr(value) {
                 Ok(datum) => datum,
                 Err(e) => {
@@ -90,7 +66,6 @@
                             .feature_not_supported(format!("{:?}", e))
                             .build()))
                         .expect("To Send Result to Client");
->>>>>>> 00c1ecb8
                     return Ok(());
                 }
             };
