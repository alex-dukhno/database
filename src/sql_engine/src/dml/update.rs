// Copyright 2020 Alex Dukhno
//
// Licensed under the Apache License, Version 2.0 (the "License");
// you may not use this file except in compliance with the License.
// You may obtain a copy of the License at
//
//     http://www.apache.org/licenses/LICENSE-2.0
//
// Unless required by applicable law or agreed to in writing, software
// distributed under the License is distributed on an "AS IS" BASIS,
// WITHOUT WARRANTIES OR CONDITIONS OF ANY KIND, either express or implied.
// See the License for the specific language governing permissions and
// limitations under the License.

<<<<<<< HEAD
use crate::query::expr::{EvalScalarOp, ExpressionEvaluation};
use crate::query::scalar::ScalarOp;
use crate::{catalog_manager::CatalogManager, ColumnDefinition};
=======
use crate::{catalog_manager::CatalogManager, dml::ExpressionEvaluation};
>>>>>>> e7b1b54f
use kernel::SystemResult;
use protocol::results::QueryError;
use protocol::{results::QueryEvent, Sender};
use representation::{unpack_raw, Binary, Datum};
use sql_types::ConstraintError;
use sqlparser::ast::{Assignment, Expr, Ident, ObjectName, UnaryOperator, Value};
use std::{collections::BTreeSet, convert::TryFrom, sync::Arc};
use storage::Row;

pub(crate) struct UpdateCommand {
    name: ObjectName,
    assignments: Vec<Assignment>,
    storage: Arc<CatalogManager>,
    session: Arc<dyn Sender>,
}

impl UpdateCommand {
    pub(crate) fn new(
        name: ObjectName,
        assignments: Vec<Assignment>,
        storage: Arc<CatalogManager>,
        session: Arc<dyn Sender>,
    ) -> UpdateCommand {
        UpdateCommand {
            name,
            assignments,
            storage,
            session,
        }
    }

    pub(crate) fn execute(&mut self) -> SystemResult<()> {
        let schema_name = self.name.0[0].to_string();
        let table_name = self.name.0[1].to_string();
        let mut to_update = vec![];

<<<<<<< HEAD
=======
        let mut evaluation = ExpressionEvaluation::new(self.session.clone());

        for item in self.assignments.iter() {
            let Assignment { id, value } = &item;
            let Ident { value: column, .. } = id;
            let value = match value {
                Expr::Value(value) => value.clone(),
                Expr::UnaryOp { op, expr } => match (op, &**expr) {
                    (UnaryOperator::Minus, Expr::Value(Value::Number(v))) => Value::Number(-v),
                    (op, expr) => {
                        self.session
                            .send(Err(QueryError::syntax_error(
                                op.to_string() + expr.to_string().as_str(),
                            )))
                            .expect("To Send Query Result to Client");
                        return Ok(());
                    }
                },
                expr @ Expr::BinaryOp { .. } => match evaluation.eval(expr) {
                    Ok(expr_result) => expr_result,
                    Err(()) => return Ok(()),
                },
                expr => {
                    self.session
                        .send(Err(QueryError::syntax_error(expr.to_string())))
                        .expect("To Send Query Result to Client");
                    return Ok(());
                }
            };

            to_update.push((column.to_owned(), value))
        }

>>>>>>> e7b1b54f
        if !self.storage.schema_exists(&schema_name) {
            self.session
                .send(Err(QueryError::schema_does_not_exist(schema_name)))
                .expect("To Send Result to Client");
            return Ok(());
        }

        let all_columns;
        // let mut errors = Vec::new();
        let mut non_existing_columns = BTreeSet::new();
        let mut column_exists = false;

        // only process the rows if the table and schema exist.
        if !self.storage.table_exists(&schema_name, &table_name) {
            // for (column_name, value) in to_update {
            //     for (index, column_definition) in all_columns.iter().enumerate() {
            //         if column_definition.has_name(&column_name) {
            //             let datum = value.as_datum().unwrap();
            //             let v = datum.to_string();
            //             match column_definition.sql_type().constraint().validate(v.as_str()) {
            //                 Ok(()) => {
            //                     index_value_pairs.push((index, datum));
            //                 }
            //                 Err(e) => {
            //                     errors.push((e, column_definition.clone()));
            //                 }
            //             }
            //             column_exists = true;
            //             break;
            //         }
            //     }
            //
            //     if !column_exists {
            //         non_existing_columns.insert(column_name.clone());
            //     }
            // }
            self.session
                .send(Err(QueryError::table_does_not_exist(
                    schema_name + "." + table_name.as_str(),
                )))
                .expect("To Send Result to Client");
            return Ok(());
        }

        let table_definition = self.storage.table_descriptor(&schema_name, &table_name)?;
        all_columns = table_definition.column_data();

        let evaluation = ExpressionEvaluation::new(self.session.clone(), vec![table_definition.clone()]);

        for item in self.assignments.iter() {
            match evaluation.eval_assignment(item) {
                Ok(assign) => to_update.push(assign),
                Err(()) => return Ok(()),
            }
        }

        if !non_existing_columns.is_empty() {
            self.session
                .send(Err(QueryError::column_does_not_exist(
                    non_existing_columns.into_iter().collect(),
                )))
                .expect("To Send Result to Client");
            return Ok(());
        }
<<<<<<< HEAD
        // if !errors.is_empty() {
        //     let row_index = 1;
        //     let mut builder = QueryErrorBuilder::new();
        //     let constraint_error_mapper = |(err, column_definition): &(ConstraintError, ColumnDefinition)| match err {
        //         ConstraintError::OutOfRange => {
        //             builder.out_of_range(
        //                 (&column_definition.sql_type()).into(),
        //                 column_definition.name(),
        //                 row_index,
        //             );
        //         }
        //         ConstraintError::TypeMismatch(value) => {
        //             builder.type_mismatch(
        //                 value,
        //                 (&column_definition.sql_type()).into(),
        //                 column_definition.name(),
        //                 row_index,
        //             );
        //         }
        //         ConstraintError::ValueTooLong(len) => {
        //             builder.string_length_mismatch(
        //                 (&column_definition.sql_type()).into(),
        //                 *len,
        //                 column_definition.name(),
        //                 row_index,
        //             );
        //         }
        //     };
        //
        //     errors.iter().for_each(constraint_error_mapper);
        //     self.session
        //         .send(Err(builder.build()))
        //         .expect("To Send Query Result to Client");
        //     return Ok(());
        // }
=======
        if !errors.is_empty() {
            for (error, column_definition) in errors {
                let error_to_send = match error {
                    ConstraintError::OutOfRange => {
                        QueryError::out_of_range((&column_definition.sql_type()).into(), column_definition.name(), 1)
                    }
                    ConstraintError::TypeMismatch(value) => QueryError::type_mismatch(
                        &value,
                        (&column_definition.sql_type()).into(),
                        column_definition.name(),
                        1,
                    ),
                    ConstraintError::ValueTooLong(len) => QueryError::string_length_mismatch(
                        (&column_definition.sql_type()).into(),
                        len,
                        column_definition.name(),
                        1,
                    ),
                };
                self.session
                    .send(Err(error_to_send))
                    .expect("To Send Query Result to Client");
            }
            return Ok(());
        }
>>>>>>> e7b1b54f

        let to_update: Vec<Row> = match self.storage.table_scan(&schema_name, &table_name) {
            Err(error) => return Err(error),
            Ok(reads) => reads
                .map(Result::unwrap)
                .map(Result::unwrap)
                .map(|(key, values)| {
                    let mut datums = unpack_raw(values.to_bytes());

                    for update in to_update.as_slice() {
                        EvalScalarOp::eval_on_row(self.session.as_ref(), &mut datums.as_mut_slice(), update)
                            .expect("failed to eval assignment expression");
                    }

                    (key, Binary::pack(&datums))
                })
                .collect(),
        };

        match self.storage.update_all(&schema_name, &table_name, to_update) {
            Err(error) => Err(error),
            Ok(records_number) => {
                self.session
                    .send(Ok(QueryEvent::RecordsUpdated(records_number)))
                    .expect("To Send Query Result to Client");
                Ok(())
            }
        }
    }
}<|MERGE_RESOLUTION|>--- conflicted
+++ resolved
@@ -12,13 +12,9 @@
 // See the License for the specific language governing permissions and
 // limitations under the License.
 
-<<<<<<< HEAD
 use crate::query::expr::{EvalScalarOp, ExpressionEvaluation};
 use crate::query::scalar::ScalarOp;
 use crate::{catalog_manager::CatalogManager, ColumnDefinition};
-=======
-use crate::{catalog_manager::CatalogManager, dml::ExpressionEvaluation};
->>>>>>> e7b1b54f
 use kernel::SystemResult;
 use protocol::results::QueryError;
 use protocol::{results::QueryEvent, Sender};
@@ -55,42 +51,6 @@
         let table_name = self.name.0[1].to_string();
         let mut to_update = vec![];
 
-<<<<<<< HEAD
-=======
-        let mut evaluation = ExpressionEvaluation::new(self.session.clone());
-
-        for item in self.assignments.iter() {
-            let Assignment { id, value } = &item;
-            let Ident { value: column, .. } = id;
-            let value = match value {
-                Expr::Value(value) => value.clone(),
-                Expr::UnaryOp { op, expr } => match (op, &**expr) {
-                    (UnaryOperator::Minus, Expr::Value(Value::Number(v))) => Value::Number(-v),
-                    (op, expr) => {
-                        self.session
-                            .send(Err(QueryError::syntax_error(
-                                op.to_string() + expr.to_string().as_str(),
-                            )))
-                            .expect("To Send Query Result to Client");
-                        return Ok(());
-                    }
-                },
-                expr @ Expr::BinaryOp { .. } => match evaluation.eval(expr) {
-                    Ok(expr_result) => expr_result,
-                    Err(()) => return Ok(()),
-                },
-                expr => {
-                    self.session
-                        .send(Err(QueryError::syntax_error(expr.to_string())))
-                        .expect("To Send Query Result to Client");
-                    return Ok(());
-                }
-            };
-
-            to_update.push((column.to_owned(), value))
-        }
-
->>>>>>> e7b1b54f
         if !self.storage.schema_exists(&schema_name) {
             self.session
                 .send(Err(QueryError::schema_does_not_exist(schema_name)))
@@ -155,7 +115,6 @@
                 .expect("To Send Result to Client");
             return Ok(());
         }
-<<<<<<< HEAD
         // if !errors.is_empty() {
         //     let row_index = 1;
         //     let mut builder = QueryErrorBuilder::new();
@@ -191,33 +150,6 @@
         //         .expect("To Send Query Result to Client");
         //     return Ok(());
         // }
-=======
-        if !errors.is_empty() {
-            for (error, column_definition) in errors {
-                let error_to_send = match error {
-                    ConstraintError::OutOfRange => {
-                        QueryError::out_of_range((&column_definition.sql_type()).into(), column_definition.name(), 1)
-                    }
-                    ConstraintError::TypeMismatch(value) => QueryError::type_mismatch(
-                        &value,
-                        (&column_definition.sql_type()).into(),
-                        column_definition.name(),
-                        1,
-                    ),
-                    ConstraintError::ValueTooLong(len) => QueryError::string_length_mismatch(
-                        (&column_definition.sql_type()).into(),
-                        len,
-                        column_definition.name(),
-                        1,
-                    ),
-                };
-                self.session
-                    .send(Err(error_to_send))
-                    .expect("To Send Query Result to Client");
-            }
-            return Ok(());
-        }
->>>>>>> e7b1b54f
 
         let to_update: Vec<Row> = match self.storage.table_scan(&schema_name, &table_name) {
             Err(error) => return Err(error),
