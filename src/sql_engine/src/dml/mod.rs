// Copyright 2020 Alex Dukhno
//
// Licensed under the Apache License, Version 2.0 (the "License");
// you may not use this file except in compliance with the License.
// You may obtain a copy of the License at
//
//     http://www.apache.org/licenses/LICENSE-2.0
//
// Unless required by applicable law or agreed to in writing, software
// distributed under the License is distributed on an "AS IS" BASIS,
// WITHOUT WARRANTIES OR CONDITIONS OF ANY KIND, either express or implied.
// See the License for the specific language governing permissions and
// limitations under the License.

use bigdecimal::BigDecimal;
use protocol::results::QueryError;
use protocol::Sender;
use sqlparser::ast::{BinaryOperator, Expr, Value};
use std::{ops::Deref, sync::Arc};

pub(crate) mod delete;
pub(crate) mod insert;
pub(crate) mod select;
<<<<<<< HEAD
pub(crate) mod update;
=======
pub(crate) mod update;

pub(crate) struct ExpressionEvaluation {
    session: Arc<dyn Sender>,
}

impl ExpressionEvaluation {
    pub(crate) fn new(session: Arc<dyn Sender>) -> ExpressionEvaluation {
        ExpressionEvaluation { session }
    }

    pub(crate) fn eval(&mut self, expr: &Expr) -> Result<Value, ()> {
        match self.inner_eval(expr)? {
            ExprResult::Number(v) => Ok(Value::Number(v)),
            ExprResult::String(v) => Ok(Value::SingleQuotedString(v)),
        }
    }

    fn inner_eval(&mut self, expr: &Expr) -> Result<ExprResult, ()> {
        if let Expr::BinaryOp { op, left, right } = expr {
            let left = self.inner_eval(left.deref())?;
            let right = self.inner_eval(right.deref())?;
            match (left, right) {
                (ExprResult::Number(left), ExprResult::Number(right)) => match op {
                    BinaryOperator::Plus => Ok(ExprResult::Number(left + right)),
                    BinaryOperator::Minus => Ok(ExprResult::Number(left - right)),
                    BinaryOperator::Multiply => Ok(ExprResult::Number(left * right)),
                    BinaryOperator::Divide => Ok(ExprResult::Number(left / right)),
                    BinaryOperator::Modulus => Ok(ExprResult::Number(left % right)),
                    BinaryOperator::BitwiseAnd => {
                        let (left, _) = left.as_bigint_and_exponent();
                        let (right, _) = right.as_bigint_and_exponent();
                        Ok(ExprResult::Number(BigDecimal::from(left & &right)))
                    }
                    BinaryOperator::BitwiseOr => {
                        let (left, _) = left.as_bigint_and_exponent();
                        let (right, _) = right.as_bigint_and_exponent();
                        Ok(ExprResult::Number(BigDecimal::from(left | &right)))
                    }
                    operator => {
                        self.session
                            .send(Err(QueryError::undefined_function(
                                operator.to_string(),
                                "NUMBER".to_owned(),
                                "NUMBER".to_owned(),
                            )))
                            .expect("To Send Query Result to Client");
                        Err(())
                    }
                },
                (ExprResult::String(left), ExprResult::String(right)) => match op {
                    BinaryOperator::StringConcat => Ok(ExprResult::String(left + right.as_str())),
                    operator => {
                        self.session
                            .send(Err(QueryError::undefined_function(
                                operator.to_string(),
                                "STRING".to_owned(),
                                "STRING".to_owned(),
                            )))
                            .expect("To Send Query Result to Client");
                        Err(())
                    }
                },
                (ExprResult::Number(left), ExprResult::String(right)) => match op {
                    BinaryOperator::StringConcat => Ok(ExprResult::String(left.to_string() + right.as_str())),
                    operator => {
                        self.session
                            .send(Err(QueryError::undefined_function(
                                operator.to_string(),
                                "NUMBER".to_owned(),
                                "STRING".to_owned(),
                            )))
                            .expect("To Send Query Result to Client");
                        Err(())
                    }
                },
                (ExprResult::String(left), ExprResult::Number(right)) => match op {
                    BinaryOperator::StringConcat => Ok(ExprResult::String(left + right.to_string().as_str())),
                    operator => {
                        self.session
                            .send(Err(QueryError::undefined_function(
                                operator.to_string(),
                                "STRING".to_owned(),
                                "NUMBER".to_owned(),
                            )))
                            .expect("To Send Query Result to Client");
                        Err(())
                    }
                },
            }
        } else {
            match expr {
                Expr::Value(Value::Number(v)) => Ok(ExprResult::Number(v.clone())),
                Expr::Value(Value::SingleQuotedString(v)) => Ok(ExprResult::String(v.clone())),
                e => {
                    self.session
                        .send(Err(QueryError::syntax_error(e.to_string())))
                        .expect("To Send Query Result to Client");
                    Err(())
                }
            }
        }
    }
}

#[derive(Debug)]
pub(crate) enum ExprResult {
    Number(BigDecimal),
    String(String),
}
>>>>>>> e7b1b54f
<|MERGE_RESOLUTION|>--- conflicted
+++ resolved
@@ -21,117 +21,4 @@
 pub(crate) mod delete;
 pub(crate) mod insert;
 pub(crate) mod select;
-<<<<<<< HEAD
-pub(crate) mod update;
-=======
-pub(crate) mod update;
-
-pub(crate) struct ExpressionEvaluation {
-    session: Arc<dyn Sender>,
-}
-
-impl ExpressionEvaluation {
-    pub(crate) fn new(session: Arc<dyn Sender>) -> ExpressionEvaluation {
-        ExpressionEvaluation { session }
-    }
-
-    pub(crate) fn eval(&mut self, expr: &Expr) -> Result<Value, ()> {
-        match self.inner_eval(expr)? {
-            ExprResult::Number(v) => Ok(Value::Number(v)),
-            ExprResult::String(v) => Ok(Value::SingleQuotedString(v)),
-        }
-    }
-
-    fn inner_eval(&mut self, expr: &Expr) -> Result<ExprResult, ()> {
-        if let Expr::BinaryOp { op, left, right } = expr {
-            let left = self.inner_eval(left.deref())?;
-            let right = self.inner_eval(right.deref())?;
-            match (left, right) {
-                (ExprResult::Number(left), ExprResult::Number(right)) => match op {
-                    BinaryOperator::Plus => Ok(ExprResult::Number(left + right)),
-                    BinaryOperator::Minus => Ok(ExprResult::Number(left - right)),
-                    BinaryOperator::Multiply => Ok(ExprResult::Number(left * right)),
-                    BinaryOperator::Divide => Ok(ExprResult::Number(left / right)),
-                    BinaryOperator::Modulus => Ok(ExprResult::Number(left % right)),
-                    BinaryOperator::BitwiseAnd => {
-                        let (left, _) = left.as_bigint_and_exponent();
-                        let (right, _) = right.as_bigint_and_exponent();
-                        Ok(ExprResult::Number(BigDecimal::from(left & &right)))
-                    }
-                    BinaryOperator::BitwiseOr => {
-                        let (left, _) = left.as_bigint_and_exponent();
-                        let (right, _) = right.as_bigint_and_exponent();
-                        Ok(ExprResult::Number(BigDecimal::from(left | &right)))
-                    }
-                    operator => {
-                        self.session
-                            .send(Err(QueryError::undefined_function(
-                                operator.to_string(),
-                                "NUMBER".to_owned(),
-                                "NUMBER".to_owned(),
-                            )))
-                            .expect("To Send Query Result to Client");
-                        Err(())
-                    }
-                },
-                (ExprResult::String(left), ExprResult::String(right)) => match op {
-                    BinaryOperator::StringConcat => Ok(ExprResult::String(left + right.as_str())),
-                    operator => {
-                        self.session
-                            .send(Err(QueryError::undefined_function(
-                                operator.to_string(),
-                                "STRING".to_owned(),
-                                "STRING".to_owned(),
-                            )))
-                            .expect("To Send Query Result to Client");
-                        Err(())
-                    }
-                },
-                (ExprResult::Number(left), ExprResult::String(right)) => match op {
-                    BinaryOperator::StringConcat => Ok(ExprResult::String(left.to_string() + right.as_str())),
-                    operator => {
-                        self.session
-                            .send(Err(QueryError::undefined_function(
-                                operator.to_string(),
-                                "NUMBER".to_owned(),
-                                "STRING".to_owned(),
-                            )))
-                            .expect("To Send Query Result to Client");
-                        Err(())
-                    }
-                },
-                (ExprResult::String(left), ExprResult::Number(right)) => match op {
-                    BinaryOperator::StringConcat => Ok(ExprResult::String(left + right.to_string().as_str())),
-                    operator => {
-                        self.session
-                            .send(Err(QueryError::undefined_function(
-                                operator.to_string(),
-                                "STRING".to_owned(),
-                                "NUMBER".to_owned(),
-                            )))
-                            .expect("To Send Query Result to Client");
-                        Err(())
-                    }
-                },
-            }
-        } else {
-            match expr {
-                Expr::Value(Value::Number(v)) => Ok(ExprResult::Number(v.clone())),
-                Expr::Value(Value::SingleQuotedString(v)) => Ok(ExprResult::String(v.clone())),
-                e => {
-                    self.session
-                        .send(Err(QueryError::syntax_error(e.to_string())))
-                        .expect("To Send Query Result to Client");
-                    Err(())
-                }
-            }
-        }
-    }
-}
-
-#[derive(Debug)]
-pub(crate) enum ExprResult {
-    Number(BigDecimal),
-    String(String),
-}
->>>>>>> e7b1b54f
+pub(crate) mod update;