// Copyright 2020 Alex Dukhno
//
// Licensed under the Apache License, Version 2.0 (the "License");
// you may not use this file except in compliance with the License.
// You may obtain a copy of the License at
//
//     http://www.apache.org/licenses/LICENSE-2.0
//
// Unless required by applicable law or agreed to in writing, software
// distributed under the License is distributed on an "AS IS" BASIS,
// WITHOUT WARRANTIES OR CONDITIONS OF ANY KIND, either express or implied.
// See the License for the specific language governing permissions and
// limitations under the License.

use std::sync::Arc;

use sqlparser::ast::{Query, SetExpr};

use data_manager::{DataManager, Row};
use kernel::SystemResult;
use protocol::{
    results::{QueryError, QueryEvent},
    Sender,
};
use representation::{Binary, Datum};
use sql_model::sql_types::ConstraintError;

use crate::query::expr::{ExprMetadata, ExpressionEvaluation};
use query_planner::plan::TableInserts;

pub(crate) struct InsertCommand<'ic> {
    raw_sql_query: &'ic str,
    table_inserts: TableInserts,
    storage: Arc<DataManager>,
    sender: Arc<dyn Sender>,
}

impl<'ic> InsertCommand<'ic> {
    pub(crate) fn new(
        raw_sql_query: &'ic str,
        table_inserts: TableInserts,
        storage: Arc<DataManager>,
        sender: Arc<dyn Sender>,
    ) -> InsertCommand<'ic> {
        InsertCommand {
            raw_sql_query,
            table_inserts,
            storage,
            sender,
        }
    }

    pub(crate) fn execute(&mut self) -> SystemResult<()> {
        let Query { body, .. } = &*self.table_inserts.input;
        match &body {
            SetExpr::Values(values) => {
                let values = &values.0;

                let columns = if self.table_inserts.column_indices.is_empty() {
                    vec![]
                } else {
                    self.table_inserts
                        .column_indices
                        .clone()
                        .into_iter()
                        .map(|id| {
                            let sqlparser::ast::Ident { value, .. } = id;
                            value
                        })
                        .collect()
                };

<<<<<<< HEAD
                let mut evaluation = ExpressionEvaluation::new(self.sender.clone());
                let mut rows = vec![];
                for line in values {
                    let mut row = vec![];
                    for col in line {
                        let v = match col {
                            Expr::Value(value) => value.clone(),
                            Expr::Cast { expr, data_type } => match (&**expr, data_type) {
                                (Expr::Value(Value::Boolean(v)), DataType::Boolean) => Value::Boolean(*v),
                                (Expr::Value(Value::SingleQuotedString(v)), DataType::Boolean) => {
                                    Value::Boolean(bool::from_str(v).unwrap())
                                }
                                _ => {
                                    self.sender
                                        .send(Err(QueryError::syntax_error(format!(
                                            "Cast from {:?} to {:?} is not currently supported",
                                            expr, data_type
                                        ))))
                                        .expect("To Send Query Result to Client");
                                    return Ok(());
                                }
                            },
                            Expr::UnaryOp { op, expr } => match (op, &**expr) {
                                (UnaryOperator::Minus, Expr::Value(Value::Number(v))) => Value::Number(-v),
                                (op, expr) => {
                                    self.sender
                                        .send(Err(QueryError::syntax_error(
                                            op.to_string() + expr.to_string().as_str(),
                                        )))
                                        .expect("To Send Query Result to Client");
                                    return Ok(());
                                }
                            },
                            expr @ Expr::BinaryOp { .. } => match evaluation.eval(expr) {
                                Ok(expr_result) => expr_result,
                                Err(()) => return Ok(()),
                            },
                            expr => {
                                self.sender
                                    .send(Err(QueryError::syntax_error(expr.to_string())))
                                    .expect("To Send Query Result to Client");
                                return Ok(());
                            }
                        };
                        row.push(v);
                    }
                    rows.push(row);
                }

                let schema_id = self.table_inserts.table_id.schema().name();
                let table_id = self.table_inserts.table_id.name();
                let column_names = columns;
                let all_columns = self.storage.table_columns(schema_id, table_id)?;
                let index_columns = if column_names.is_empty() {
                    let mut index_cols = vec![];
                    for (index, column_definition) in all_columns.iter().cloned().enumerate() {
                        index_cols.push((index, column_definition));
                    }

                    index_cols
                } else {
                    let mut index_cols = vec![];
                    let mut non_existing_cols = vec![];
                    for column_name in column_names {
                        let mut found = None;
                        for (index, column_definition) in all_columns.iter().enumerate() {
                            if column_definition.has_name(&column_name) {
                                found = Some((index, column_definition.clone()));
                                break;
=======
                match self.storage.table_exists(&schema_name, &table_name) {
                    None => self
                        .sender
                        .send(Err(QueryError::schema_does_not_exist(schema_name.to_owned())))
                        .expect("To Send Result to Client"),
                    Some((_, None)) => self
                        .sender
                        .send(Err(QueryError::table_does_not_exist(
                            schema_name.to_owned() + "." + table_name,
                        )))
                        .expect("To Send Result to Client"),
                    Some((schema_id, Some(table_id))) => {
                        let table_definition = self.storage.table_columns(schema_id, table_id)?;
                        let column_names = columns;
                        let all_columns = table_definition.clone();

                        let evaluation = ExpressionEvaluation::new(self.sender.clone(), table_definition);
                        let mut rows = vec![];
                        let mut has_error = false;
                        for line in values {
                            let mut row = vec![];
                            for (idx, col) in line.iter().enumerate() {
                                let meta = ExprMetadata::new(&all_columns[idx], idx);
                                match evaluation.eval(col, Some(meta)) {
                                    Ok(v) => {
                                        if v.is_literal() {
                                            let datum = v.as_datum().unwrap();
                                            match all_columns[idx]
                                                .sql_type()
                                                .constraint()
                                                .validate(datum.to_string().as_str())
                                            {
                                                Ok(()) => row.push(v),
                                                Err(ConstraintError::OutOfRange) => {
                                                    self.sender
                                                        .send(Err(QueryError::out_of_range(
                                                            (&meta.column().sql_type()).into(),
                                                            meta.column().name(),
                                                            idx + 1,
                                                        )))
                                                        .expect("To Send Query Result to client");
                                                    has_error = true;
                                                }
                                                Err(ConstraintError::TypeMismatch(value)) => {
                                                    self.sender
                                                        .send(Err(QueryError::type_mismatch(
                                                            &value,
                                                            (&meta.column().sql_type()).into(),
                                                            meta.column().name(),
                                                            idx + 1,
                                                        )))
                                                        .expect("To Send Query Result to client");
                                                    has_error = true;
                                                }
                                                Err(ConstraintError::ValueTooLong(len)) => {
                                                    self.sender
                                                        .send(Err(QueryError::string_length_mismatch(
                                                            (&meta.column().sql_type()).into(),
                                                            len,
                                                            meta.column().name(),
                                                            idx + 1,
                                                        )))
                                                        .expect("To Send Query Result to client");
                                                    has_error = true;
                                                }
                                            }
                                        } else {
                                            self.sender
                                                .send(Err(QueryError::feature_not_supported(
                                                    "Only expressions resulting in a literal are supported".to_string(),
                                                )))
                                                .expect("To Send Query Result to Client");
                                            return Ok(());
                                        }
                                    }
                                    Err(_) => return Ok(()),
                                }
                            }
                            rows.push(row);
                        }

                        if has_error {
                            return Ok(());
                        }

                        let index_columns = if column_names.is_empty() {
                            let mut index_cols = vec![];
                            for (index, column_definition) in all_columns.iter().cloned().enumerate() {
                                index_cols.push((index, column_definition));
>>>>>>> 841d7835
                            }
                        }

<<<<<<< HEAD
                        match found {
                            Some(index_col) => index_cols.push(index_col),
                            None => non_existing_cols.push(column_name.clone()),
                        }
                    }

                    if !non_existing_cols.is_empty() {
                        self.sender
                            .send(Err(QueryError::column_does_not_exist(non_existing_cols)))
                            .expect("To Send Result to Client");
                        return Ok(());
                    }

                    index_cols
                };
=======
                            index_cols
                        } else {
                            let mut index_cols = vec![];
                            let mut has_error = false;
                            for column_name in column_names {
                                let mut found = None;
                                for (index, column_definition) in all_columns.iter().enumerate() {
                                    if column_definition.has_name(&column_name) {
                                        found = Some((index, column_definition.clone()));
                                        break;
                                    }
                                }

                                match found {
                                    Some(index_col) => {
                                        index_cols.push(index_col);
                                    }
                                    None => {
                                        self.sender
                                            .send(Err(QueryError::column_does_not_exist(column_name)))
                                            .expect("To Send Result to Client");
                                        has_error = true;
                                    }
                                }
                            }

                            if has_error {
                                return Ok(());
                            }
>>>>>>> 841d7835

                let mut to_write: Vec<Row> = vec![];
                let mut errors = Vec::new();

<<<<<<< HEAD
                for (row_index, row) in rows.iter().enumerate() {
                    if row.len() > all_columns.len() {
                        self.sender
                            .send(Err(QueryError::too_many_insert_expressions()))
                            .expect("To Send Result to Client");
                        return Ok(());
                    }

                    let key = self.storage.next_key_id(schema_id, table_id).to_be_bytes().to_vec();

                    // TODO: The default value or NULL should be initialized for SQL types of all columns.
                    let mut record = vec![Datum::from_null(); all_columns.len()];
                    for (item, (index, column_definition)) in row.iter().zip(index_columns.iter()) {
                        let v = match item.clone() {
                            Value::Number(v) => v.to_string(),
                            Value::SingleQuotedString(v) => v.to_string(),
                            Value::Boolean(v) => v.to_string(),
                            _ => unimplemented!("other types not implemented"),
                        };
                        match column_definition.sql_type().constraint().validate(v.as_str()) {
                            Ok(()) => {
                                record[*index] = Datum::try_from(item).unwrap();
                            }
                            Err(e) => {
                                errors.push((e, column_definition.clone()));
=======
                        let mut to_write: Vec<Row> = vec![];
                        for (_row_index, row) in rows.iter().enumerate() {
                            if row.len() > all_columns.len() {
                                self.sender
                                    .send(Err(QueryError::too_many_insert_expressions()))
                                    .expect("To Send Result to Client");
                                return Ok(());
                            }

                            let key = self.storage.next_key_id(schema_id, table_id).to_be_bytes().to_vec();

                            // TODO: The default value or NULL should be initialized for SQL types of all columns.
                            let mut record = vec![Datum::from_null(); all_columns.len()];
                            for (item, (index, _column_definition)) in row.iter().zip(index_columns.iter()) {
                                let datum = item.as_datum().unwrap();
                                record[*index] = datum;
>>>>>>> 841d7835
                            }
                        }
                    }

                    // if there was an error then exit the loop.
                    if !errors.is_empty() {
                        for (error, column_definition) in errors {
                            let error_to_send = match error {
                                ConstraintError::OutOfRange => QueryError::out_of_range(
                                    (&column_definition.sql_type()).into(),
                                    column_definition.name(),
                                    row_index + 1,
                                ),
                                ConstraintError::TypeMismatch(value) => QueryError::type_mismatch(
                                    &value,
                                    (&column_definition.sql_type()).into(),
                                    column_definition.name(),
                                    row_index + 1,
                                ),
                                ConstraintError::ValueTooLong(len) => QueryError::string_length_mismatch(
                                    (&column_definition.sql_type()).into(),
                                    len,
                                    column_definition.name(),
                                    row_index + 1,
                                ),
                            };
                            self.sender
                                .send(Err(error_to_send))
                                .expect("To Send Query Result to Client");
                        }
                        return Ok(());
                    }
                    to_write.push((Binary::with_data(key), Binary::pack(&record)));
                }

                match self.storage.write_into(schema_id, table_id, to_write) {
                    Err(error) => return Err(error),
                    Ok(size) => self
                        .sender
                        .send(Ok(QueryEvent::RecordsInserted(size)))
                        .expect("To Send Result to Client"),
                }

                Ok(())
            }
            _ => {
                self.sender
                    .send(Err(QueryError::feature_not_supported(self.raw_sql_query.to_owned())))
                    .expect("To Send Query Result to Client");
                Ok(())
            }
        }
    }
}<|MERGE_RESOLUTION|>--- conflicted
+++ resolved
@@ -70,60 +70,79 @@
                         .collect()
                 };
 
-<<<<<<< HEAD
-                let mut evaluation = ExpressionEvaluation::new(self.sender.clone());
+                let table_definition = self.storage.table_columns(schema_id, table_id)?;
+                let column_names = columns;
+                let all_columns = table_definition.clone();
+
+                let evaluation = ExpressionEvaluation::new(self.sender.clone(), table_definition);
                 let mut rows = vec![];
+                let mut has_error = false;
                 for line in values {
                     let mut row = vec![];
-                    for col in line {
-                        let v = match col {
-                            Expr::Value(value) => value.clone(),
-                            Expr::Cast { expr, data_type } => match (&**expr, data_type) {
-                                (Expr::Value(Value::Boolean(v)), DataType::Boolean) => Value::Boolean(*v),
-                                (Expr::Value(Value::SingleQuotedString(v)), DataType::Boolean) => {
-                                    Value::Boolean(bool::from_str(v).unwrap())
-                                }
-                                _ => {
+                    for (idx, col) in line.iter().enumerate() {
+                        let meta = ExprMetadata::new(&all_columns[idx], idx);
+                        match evaluation.eval(col, Some(meta)) {
+                            Ok(v) => {
+                                if v.is_literal() {
+                                    let datum = v.as_datum().unwrap();
+                                    match all_columns[idx]
+                                        .sql_type()
+                                        .constraint()
+                                        .validate(datum.to_string().as_str())
+                                    {
+                                        Ok(()) => row.push(v),
+                                        Err(ConstraintError::OutOfRange) => {
+                                            self.sender
+                                                .send(Err(QueryError::out_of_range(
+                                                    (&meta.column().sql_type()).into(),
+                                                    meta.column().name(),
+                                                    idx + 1,
+                                                )))
+                                                .expect("To Send Query Result to client");
+                                            has_error = true;
+                                        }
+                                        Err(ConstraintError::TypeMismatch(value)) => {
+                                            self.sender
+                                                .send(Err(QueryError::type_mismatch(
+                                                    &value,
+                                                    (&meta.column().sql_type()).into(),
+                                                    meta.column().name(),
+                                                    idx + 1,
+                                                )))
+                                                .expect("To Send Query Result to client");
+                                            has_error = true;
+                                        }
+                                        Err(ConstraintError::ValueTooLong(len)) => {
+                                            self.sender
+                                                .send(Err(QueryError::string_length_mismatch(
+                                                    (&meta.column().sql_type()).into(),
+                                                    len,
+                                                    meta.column().name(),
+                                                    idx + 1,
+                                                )))
+                                                .expect("To Send Query Result to client");
+                                            has_error = true;
+                                        }
+                                    }
+                                } else {
                                     self.sender
-                                        .send(Err(QueryError::syntax_error(format!(
-                                            "Cast from {:?} to {:?} is not currently supported",
-                                            expr, data_type
-                                        ))))
-                                        .expect("To Send Query Result to Client");
-                                    return Ok(());
-                                }
-                            },
-                            Expr::UnaryOp { op, expr } => match (op, &**expr) {
-                                (UnaryOperator::Minus, Expr::Value(Value::Number(v))) => Value::Number(-v),
-                                (op, expr) => {
-                                    self.sender
-                                        .send(Err(QueryError::syntax_error(
-                                            op.to_string() + expr.to_string().as_str(),
+                                        .send(Err(QueryError::feature_not_supported(
+                                            "Only expressions resulting in a literal are supported".to_string(),
                                         )))
                                         .expect("To Send Query Result to Client");
                                     return Ok(());
                                 }
-                            },
-                            expr @ Expr::BinaryOp { .. } => match evaluation.eval(expr) {
-                                Ok(expr_result) => expr_result,
-                                Err(()) => return Ok(()),
-                            },
-                            expr => {
-                                self.sender
-                                    .send(Err(QueryError::syntax_error(expr.to_string())))
-                                    .expect("To Send Query Result to Client");
-                                return Ok(());
                             }
-                        };
-                        row.push(v);
+                            Err(_) => return Ok(()),
+                        }
                     }
                     rows.push(row);
                 }
 
-                let schema_id = self.table_inserts.table_id.schema().name();
-                let table_id = self.table_inserts.table_id.name();
-                let column_names = columns;
-                let all_columns = self.storage.table_columns(schema_id, table_id)?;
+                if has_error {
+                    return Ok(());
+                }
+
                 let index_columns = if column_names.is_empty() {
                     let mut index_cols = vec![];
                     for (index, column_definition) in all_columns.iter().cloned().enumerate() {
@@ -140,101 +159,9 @@
                             if column_definition.has_name(&column_name) {
                                 found = Some((index, column_definition.clone()));
                                 break;
-=======
-                match self.storage.table_exists(&schema_name, &table_name) {
-                    None => self
-                        .sender
-                        .send(Err(QueryError::schema_does_not_exist(schema_name.to_owned())))
-                        .expect("To Send Result to Client"),
-                    Some((_, None)) => self
-                        .sender
-                        .send(Err(QueryError::table_does_not_exist(
-                            schema_name.to_owned() + "." + table_name,
-                        )))
-                        .expect("To Send Result to Client"),
-                    Some((schema_id, Some(table_id))) => {
-                        let table_definition = self.storage.table_columns(schema_id, table_id)?;
-                        let column_names = columns;
-                        let all_columns = table_definition.clone();
-
-                        let evaluation = ExpressionEvaluation::new(self.sender.clone(), table_definition);
-                        let mut rows = vec![];
-                        let mut has_error = false;
-                        for line in values {
-                            let mut row = vec![];
-                            for (idx, col) in line.iter().enumerate() {
-                                let meta = ExprMetadata::new(&all_columns[idx], idx);
-                                match evaluation.eval(col, Some(meta)) {
-                                    Ok(v) => {
-                                        if v.is_literal() {
-                                            let datum = v.as_datum().unwrap();
-                                            match all_columns[idx]
-                                                .sql_type()
-                                                .constraint()
-                                                .validate(datum.to_string().as_str())
-                                            {
-                                                Ok(()) => row.push(v),
-                                                Err(ConstraintError::OutOfRange) => {
-                                                    self.sender
-                                                        .send(Err(QueryError::out_of_range(
-                                                            (&meta.column().sql_type()).into(),
-                                                            meta.column().name(),
-                                                            idx + 1,
-                                                        )))
-                                                        .expect("To Send Query Result to client");
-                                                    has_error = true;
-                                                }
-                                                Err(ConstraintError::TypeMismatch(value)) => {
-                                                    self.sender
-                                                        .send(Err(QueryError::type_mismatch(
-                                                            &value,
-                                                            (&meta.column().sql_type()).into(),
-                                                            meta.column().name(),
-                                                            idx + 1,
-                                                        )))
-                                                        .expect("To Send Query Result to client");
-                                                    has_error = true;
-                                                }
-                                                Err(ConstraintError::ValueTooLong(len)) => {
-                                                    self.sender
-                                                        .send(Err(QueryError::string_length_mismatch(
-                                                            (&meta.column().sql_type()).into(),
-                                                            len,
-                                                            meta.column().name(),
-                                                            idx + 1,
-                                                        )))
-                                                        .expect("To Send Query Result to client");
-                                                    has_error = true;
-                                                }
-                                            }
-                                        } else {
-                                            self.sender
-                                                .send(Err(QueryError::feature_not_supported(
-                                                    "Only expressions resulting in a literal are supported".to_string(),
-                                                )))
-                                                .expect("To Send Query Result to Client");
-                                            return Ok(());
-                                        }
-                                    }
-                                    Err(_) => return Ok(()),
-                                }
-                            }
-                            rows.push(row);
-                        }
-
-                        if has_error {
-                            return Ok(());
-                        }
-
-                        let index_columns = if column_names.is_empty() {
-                            let mut index_cols = vec![];
-                            for (index, column_definition) in all_columns.iter().cloned().enumerate() {
-                                index_cols.push((index, column_definition));
->>>>>>> 841d7835
                             }
                         }
 
-<<<<<<< HEAD
                         match found {
                             Some(index_col) => index_cols.push(index_col),
                             None => non_existing_cols.push(column_name.clone()),
@@ -250,43 +177,9 @@
 
                     index_cols
                 };
-=======
-                            index_cols
-                        } else {
-                            let mut index_cols = vec![];
-                            let mut has_error = false;
-                            for column_name in column_names {
-                                let mut found = None;
-                                for (index, column_definition) in all_columns.iter().enumerate() {
-                                    if column_definition.has_name(&column_name) {
-                                        found = Some((index, column_definition.clone()));
-                                        break;
-                                    }
-                                }
-
-                                match found {
-                                    Some(index_col) => {
-                                        index_cols.push(index_col);
-                                    }
-                                    None => {
-                                        self.sender
-                                            .send(Err(QueryError::column_does_not_exist(column_name)))
-                                            .expect("To Send Result to Client");
-                                        has_error = true;
-                                    }
-                                }
-                            }
-
-                            if has_error {
-                                return Ok(());
-                            }
->>>>>>> 841d7835
 
                 let mut to_write: Vec<Row> = vec![];
-                let mut errors = Vec::new();
-
-<<<<<<< HEAD
-                for (row_index, row) in rows.iter().enumerate() {
+                for (_row_index, row) in rows.iter().enumerate() {
                     if row.len() > all_columns.len() {
                         self.sender
                             .send(Err(QueryError::too_many_insert_expressions()))
@@ -298,68 +191,9 @@
 
                     // TODO: The default value or NULL should be initialized for SQL types of all columns.
                     let mut record = vec![Datum::from_null(); all_columns.len()];
-                    for (item, (index, column_definition)) in row.iter().zip(index_columns.iter()) {
-                        let v = match item.clone() {
-                            Value::Number(v) => v.to_string(),
-                            Value::SingleQuotedString(v) => v.to_string(),
-                            Value::Boolean(v) => v.to_string(),
-                            _ => unimplemented!("other types not implemented"),
-                        };
-                        match column_definition.sql_type().constraint().validate(v.as_str()) {
-                            Ok(()) => {
-                                record[*index] = Datum::try_from(item).unwrap();
-                            }
-                            Err(e) => {
-                                errors.push((e, column_definition.clone()));
-=======
-                        let mut to_write: Vec<Row> = vec![];
-                        for (_row_index, row) in rows.iter().enumerate() {
-                            if row.len() > all_columns.len() {
-                                self.sender
-                                    .send(Err(QueryError::too_many_insert_expressions()))
-                                    .expect("To Send Result to Client");
-                                return Ok(());
-                            }
-
-                            let key = self.storage.next_key_id(schema_id, table_id).to_be_bytes().to_vec();
-
-                            // TODO: The default value or NULL should be initialized for SQL types of all columns.
-                            let mut record = vec![Datum::from_null(); all_columns.len()];
-                            for (item, (index, _column_definition)) in row.iter().zip(index_columns.iter()) {
-                                let datum = item.as_datum().unwrap();
-                                record[*index] = datum;
->>>>>>> 841d7835
-                            }
-                        }
-                    }
-
-                    // if there was an error then exit the loop.
-                    if !errors.is_empty() {
-                        for (error, column_definition) in errors {
-                            let error_to_send = match error {
-                                ConstraintError::OutOfRange => QueryError::out_of_range(
-                                    (&column_definition.sql_type()).into(),
-                                    column_definition.name(),
-                                    row_index + 1,
-                                ),
-                                ConstraintError::TypeMismatch(value) => QueryError::type_mismatch(
-                                    &value,
-                                    (&column_definition.sql_type()).into(),
-                                    column_definition.name(),
-                                    row_index + 1,
-                                ),
-                                ConstraintError::ValueTooLong(len) => QueryError::string_length_mismatch(
-                                    (&column_definition.sql_type()).into(),
-                                    len,
-                                    column_definition.name(),
-                                    row_index + 1,
-                                ),
-                            };
-                            self.sender
-                                .send(Err(error_to_send))
-                                .expect("To Send Query Result to Client");
-                        }
-                        return Ok(());
+                    for (item, (index, _column_definition)) in row.iter().zip(index_columns.iter()) {
+                        let datum = item.as_datum().unwrap();
+                        record[*index] = datum;
                     }
                     to_write.push((Binary::with_data(key), Binary::pack(&record)));
                 }
