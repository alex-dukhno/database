--- conflicted
+++ resolved
@@ -14,45 +14,25 @@
 
 use crate::query::{Datum, RelationOp, Row, ScalarOp, TableInserts};
 use kernel::SystemResult;
-<<<<<<< HEAD
-use protocol::results::{QueryError, QueryErrorBuilder, QueryEvent, QueryResult};
-=======
 use protocol::{
     results::{QueryErrorBuilder, QueryEvent},
     Sender,
 };
->>>>>>> 4f27b4bf
 use sql_types::ConstraintError;
-use sqlparser::ast::{DataType, Expr, Ident, ObjectName, Query, SetExpr, UnaryOperator, Value};
 use std::sync::{Arc, Mutex};
 use storage::{backend::BackendStorage, frontend::FrontendStorage, ColumnDefinition, OperationOnTableError};
 
-<<<<<<< HEAD
-pub(crate) struct InsertCommand<'q, P: BackendStorage> {
-    raw_sql_query: &'q str,
-    table_inserts: TableInserts,
-=======
 pub(crate) struct InsertCommand<'ic, P: BackendStorage> {
     raw_sql_query: &'ic str,
-    name: ObjectName,
-    columns: Vec<Ident>,
-    source: Box<Query>,
->>>>>>> 4f27b4bf
+    table_inserts: TableInserts,
     storage: Arc<Mutex<FrontendStorage<P>>>,
     session: Arc<dyn Sender>,
 }
 
 impl<'ic, P: BackendStorage> InsertCommand<'ic, P> {
     pub(crate) fn new(
-<<<<<<< HEAD
-        raw_sql_query: &'_ str,
+        raw_sql_query: &'ic str,
         table_inserts: TableInserts,
-=======
-        raw_sql_query: &'ic str,
-        name: ObjectName,
-        columns: Vec<Ident>,
-        source: Box<Query>,
->>>>>>> 4f27b4bf
         storage: Arc<Mutex<FrontendStorage<P>>>,
         session: Arc<dyn Sender>,
     ) -> InsertCommand<'ic, P> {
@@ -64,18 +44,9 @@
         }
     }
 
-<<<<<<< HEAD
-    pub(crate) fn execute(&mut self) -> SystemResult<QueryResult> {
+    pub(crate) fn execute(&mut self) -> SystemResult<()> {
         let table_id = &self.table_inserts.table_id;
         let columns_indices = self.table_inserts.column_indices.as_slice();
-=======
-    pub(crate) fn execute(&mut self) -> SystemResult<()> {
-        let table_name = self.name.0.pop().unwrap().to_string();
-        let schema_name = self.name.0.pop().unwrap().to_string();
-        let Query { body, .. } = &*self.source;
-        if let SetExpr::Values(values) = &body {
-            let values = &values.0;
->>>>>>> 4f27b4bf
 
         // temporary: this only evaluates Values
         if let RelationOp::Constants(rows) = self.table_inserts.input.as_ref() {
@@ -90,7 +61,6 @@
                     // TODO: The default value or NULL should be initialized for SQL types of all columns.
                     let mut ordered_datums = vec![Datum::from_null(); columns_indices.len()];
 
-<<<<<<< HEAD
                     for (idx, datums) in columns_indices.iter().zip(datums.iter()) {
                         if let ScalarOp::Column(idx) = idx {
                             ordered_datums[*idx] = datums.clone();
@@ -100,58 +70,6 @@
                     }
 
                     ordered_rows.push(Row::pack(ordered_datums.as_slice()).to_bytes());
-=======
-            let mut rows = vec![];
-            for line in values {
-                let mut row = vec![];
-                for col in line {
-                    let v = match col {
-                        Expr::Value(Value::Number(v)) => v.to_string(),
-                        Expr::Value(Value::SingleQuotedString(v)) => v.to_string(),
-                        Expr::Value(Value::Boolean(v)) => v.to_string(),
-                        Expr::Cast { expr, data_type } => match (&**expr, data_type) {
-                            (Expr::Value(Value::Boolean(v)), DataType::Boolean) => v.to_string(),
-                            (Expr::Value(Value::SingleQuotedString(v)), DataType::Boolean) => v.to_string(),
-                            _ => {
-                                self.session
-                                    .send(Err(QueryErrorBuilder::new()
-                                        .syntax_error(format!(
-                                            "Cast from {:?} to {:?} is not currently supported",
-                                            expr, data_type
-                                        ))
-                                        .build()))
-                                    .expect("To Send Query Result to Client");
-                                return Ok(());
-                            }
-                        },
-                        Expr::UnaryOp { op, expr } => match (op, &**expr) {
-                            (UnaryOperator::Minus, Expr::Value(Value::Number(v))) => {
-                                "-".to_owned() + v.to_string().as_str()
-                            }
-                            (op, expr) => {
-                                self.session
-                                    .send(Err(QueryErrorBuilder::new()
-                                        .syntax_error(op.to_string() + expr.to_string().as_str())
-                                        .build()))
-                                    .expect("To Send Query Result to Client");
-                                return Ok(());
-                            }
-                        },
-                        expr @ Expr::BinaryOp { .. } => {
-                            match ExpressionEvaluation::new(self.session.clone()).eval(expr) {
-                                Ok(expr_result) => expr_result.value(),
-                                Err(()) => return Ok(()),
-                            }
-                        }
-                        expr => {
-                            self.session
-                                .send(Err(QueryErrorBuilder::new().syntax_error(expr.to_string()).build()))
-                                .expect("To Send Query Result to Client");
-                            return Ok(());
-                        }
-                    };
-                    row.push(v);
->>>>>>> 4f27b4bf
                 }
                 ordered_rows
             } else {
@@ -159,20 +77,8 @@
             };
 
             let len = rows.len();
-<<<<<<< HEAD
-
             log::debug!("Row Data: {:#?}", rows);
-
-            match self
-                .storage
-                .lock()
-                .unwrap()
-                .insert_into(table_id.schema_name(), table_id.name(), rows)
-            {
-                Ok(Ok(())) => Ok(Ok(QueryEvent::RecordsInserted(len))),
-                _ => unreachable!(),
-=======
-            match (self.storage.lock().unwrap()).insert_into(&schema_name, &table_name, columns, rows)? {
+            match (self.storage.lock().unwrap()).insert_into(table_id.schema_name(), table_id.name(), rows)? {
                 Ok(_) => {
                     self.session
                         .send(Ok(QueryEvent::RecordsInserted(len)))
@@ -181,14 +87,16 @@
                 }
                 Err(OperationOnTableError::SchemaDoesNotExist) => {
                     self.session
-                        .send(Err(QueryErrorBuilder::new().schema_does_not_exist(schema_name).build()))
+                        .send(Err(QueryErrorBuilder::new()
+                            .schema_does_not_exist(table_id.schema_name().to_owned())
+                            .build()))
                         .expect("To Send Query Result to Client");
                     Ok(())
                 }
                 Err(OperationOnTableError::TableDoesNotExist) => {
                     self.session
                         .send(Err(QueryErrorBuilder::new()
-                            .table_does_not_exist(schema_name + "." + table_name.as_str())
+                            .table_does_not_exist(table_id.schema_name().to_owned() + "." + table_id.name())
                             .build()))
                         .expect("To Send Query Result to Client");
                     Ok(())
@@ -244,7 +152,6 @@
                         .expect("To Send Query Result to Client");
                     Ok(())
                 }
->>>>>>> 4f27b4bf
             }
         } else {
             self.session
