// Copyright 2020 Alex Dukhno
//
// Licensed under the Apache License, Version 2.0 (the "License");
// you may not use this file except in compliance with the License.
// You may obtain a copy of the License at
//
//     http://www.apache.org/licenses/LICENSE-2.0
//
// Unless required by applicable law or agreed to in writing, software
// distributed under the License is distributed on an "AS IS" BASIS,
// WITHOUT WARRANTIES OR CONDITIONS OF ANY KIND, either express or implied.
// See the License for the specific language governing permissions and
// limitations under the License.

<<<<<<< HEAD
use crate::{
    catalog_manager::CatalogManager,
    query::{expr::ExpressionEvaluation, plan::TableInserts},
    ColumnDefinition,
};
=======
use crate::{dml::ExpressionEvaluation, query::plan::TableInserts};
use data_manager::{DataManager, Row};
>>>>>>> 7f1522b9
use kernel::SystemResult;
use protocol::{
    results::{QueryError, QueryEvent},
    Sender,
};
use representation::{Binary, Datum};
use sql_types::ConstraintError;
use sqlparser::ast::{DataType, Expr, Query, SetExpr, UnaryOperator, Value};
use std::{convert::TryFrom, str::FromStr, sync::Arc};
<<<<<<< HEAD
use storage::Row;
use protocol::messages::ColumnMetadata;
use crate::query::expr::ExprMetadata;
=======
>>>>>>> 7f1522b9

pub(crate) struct InsertCommand<'ic> {
    raw_sql_query: &'ic str,
    table_inserts: TableInserts,
    storage: Arc<DataManager>,
    sender: Arc<dyn Sender>,
}

impl<'ic> InsertCommand<'ic> {
    pub(crate) fn new(
        raw_sql_query: &'ic str,
        table_inserts: TableInserts,
        storage: Arc<DataManager>,
        sender: Arc<dyn Sender>,
    ) -> InsertCommand<'ic> {
        InsertCommand {
            raw_sql_query,
            table_inserts,
            storage,
            sender,
        }
    }

    pub(crate) fn execute(&mut self) -> SystemResult<()> {
        let table_name = self.table_inserts.table_id.name();
        let schema_name = self.table_inserts.table_id.schema_name();
        let Query { body, .. } = &*self.table_inserts.input;
        match &body {
            SetExpr::Values(values) => {
                let values = &values.0;

                let columns = if self.table_inserts.column_indices.is_empty() {
                    vec![]
                } else {
                    self.table_inserts
                        .column_indices
                        .clone()
                        .into_iter()
                        .map(|id| {
                            let sqlparser::ast::Ident { value, .. } = id;
                            value
                        })
                        .collect()
                };

<<<<<<< HEAD
                if !self.storage.schema_exists(schema_name) {
                    self.session
=======
                let mut evaluation = ExpressionEvaluation::new(self.sender.clone());
                let mut rows = vec![];
                for line in values {
                    let mut row = vec![];
                    for col in line {
                        let v = match col {
                            Expr::Value(value) => value.clone(),
                            Expr::Cast { expr, data_type } => match (&**expr, data_type) {
                                (Expr::Value(Value::Boolean(v)), DataType::Boolean) => Value::Boolean(*v),
                                (Expr::Value(Value::SingleQuotedString(v)), DataType::Boolean) => {
                                    Value::Boolean(bool::from_str(v).unwrap())
                                }
                                _ => {
                                    self.sender
                                        .send(Err(QueryError::syntax_error(format!(
                                            "Cast from {:?} to {:?} is not currently supported",
                                            expr, data_type
                                        ))))
                                        .expect("To Send Query Result to Client");
                                    return Ok(());
                                }
                            },
                            Expr::UnaryOp { op, expr } => match (op, &**expr) {
                                (UnaryOperator::Minus, Expr::Value(Value::Number(v))) => Value::Number(-v),
                                (op, expr) => {
                                    self.sender
                                        .send(Err(QueryError::syntax_error(
                                            op.to_string() + expr.to_string().as_str(),
                                        )))
                                        .expect("To Send Query Result to Client");
                                    return Ok(());
                                }
                            },
                            expr @ Expr::BinaryOp { .. } => match evaluation.eval(expr) {
                                Ok(expr_result) => expr_result,
                                Err(()) => return Ok(()),
                            },
                            expr => {
                                self.sender
                                    .send(Err(QueryError::syntax_error(expr.to_string())))
                                    .expect("To Send Query Result to Client");
                                return Ok(());
                            }
                        };
                        row.push(v);
                    }
                    rows.push(row);
                }

                match self.storage.table_exists(&schema_name, &table_name) {
                    None => self
                        .sender
>>>>>>> 7f1522b9
                        .send(Err(QueryError::schema_does_not_exist(schema_name.to_owned())))
                        .expect("To Send Result to Client"),
                    Some((_, None)) => self
                        .sender
                        .send(Err(QueryError::table_does_not_exist(
                            schema_name.to_owned() + "." + table_name,
                        )))
                        .expect("To Send Result to Client"),
                    Some((schema_id, Some(table_id))) => {
                        let column_names = columns;
                        let all_columns = self.storage.table_columns(schema_id, table_id)?;
                        let index_columns = if column_names.is_empty() {
                            let mut index_cols = vec![];
                            for (index, column_definition) in all_columns.iter().cloned().enumerate() {
                                index_cols.push((index, column_definition));
                            }

<<<<<<< HEAD
                let table_definition = self.storage.table_columns(&schema_name, &table_name)?;
                let column_names = columns;
                let all_columns = table_definition.clone();

                let evaluation = ExpressionEvaluation::new(self.session.clone(), table_definition);
                let mut rows = vec![];
                let mut has_error = false;
                for line in values{
                    let mut row = vec![];
                    for (idx, col) in line.iter().enumerate() {
                        let meta = ExprMetadata::new(&all_columns[idx], idx);
                        match evaluation.eval(col, Some(meta.clone())) {
                            Ok(v) => {
                                if v.is_literal() {
                                    let datum = v.as_datum().unwrap();
                                    match all_columns[idx].sql_type().constraint().validate(datum.to_string().as_str()){
                                        Ok(()) => row.push(v),
                                        Err(ConstraintError::OutOfRange) => {
                                            self.session.send(Err(QueryError::out_of_range(
                                                (&meta.column().sql_type()).into(),
                                                meta.column().name(),
                                                idx + 1,
                                            ))).expect("To Send Query Result to client");
                                            has_error = true;
                                        },
                                        Err(ConstraintError::TypeMismatch(value)) => {
                                            self.session.send(Err(QueryError::type_mismatch(
                                                &value,
                                                (&meta.column().sql_type()).into(),
                                                meta.column().name(),
                                                idx + 1,
                                            ))).expect("To Send Query Result to client");
                                            has_error = true;
                                        },
                                        Err(ConstraintError::ValueTooLong(len)) => {
                                            self.session.send(Err(QueryError::string_length_mismatch(
                                                (&meta.column().sql_type()).into(),
                                                len,
                                                meta.column().name(),
                                                idx + 1,
                                            ))).expect("To Send Query Result to client");
                                            has_error = true;
                                        },
                                    }
                                } else {
                                    self.session
                                        .send(Err(QueryError::feature_not_supported(
                                                "Only expressions resulting in a literal are supported".to_string(),
                                            )))
                                        .expect("To Send Query Result to Client");
                                    return Ok(());
                                }
                            }
                            Err(_) => return Ok(()),
                        }
                    }
                    rows.push(row);
                }

                if has_error {
                    return Ok(())
                }

                let index_columns = if column_names.is_empty() {
                    let mut index_cols = vec![];
                    for (index, column_definition) in all_columns.iter().cloned().enumerate() {
                        index_cols.push((index, column_definition));
                    }

                    index_cols
                } else {
                    let mut index_cols = vec![];
                    let mut has_error = false;
                    for column_name in column_names {
                        let mut found = None;
                        for (index, column_definition) in all_columns.iter().enumerate() {
                            if column_definition.has_name(&column_name) {
                                found = Some((index, column_definition.clone()));
                                break;
=======
                            index_cols
                        } else {
                            let mut index_cols = vec![];
                            let mut non_existing_cols = vec![];
                            for column_name in column_names {
                                let mut found = None;
                                for (index, column_definition) in all_columns.iter().enumerate() {
                                    if column_definition.has_name(&column_name) {
                                        found = Some((index, column_definition.clone()));
                                        break;
                                    }
                                }

                                match found {
                                    Some(index_col) => index_cols.push(index_col),
                                    None => non_existing_cols.push(column_name.clone()),
                                }
>>>>>>> 7f1522b9
                            }

                            if !non_existing_cols.is_empty() {
                                self.sender
                                    .send(Err(QueryError::column_does_not_exist(non_existing_cols)))
                                    .expect("To Send Result to Client");
                                return Ok(());
                            }
<<<<<<< HEAD
                            None => {
                                self.session
                                    .send(Err(QueryError::column_does_not_exist(column_name)))
                                    .expect("To Send Result to Client");
                                has_error = true;
                            },
                        }
                    }

                    if has_error {
                        return Ok(());
                    }

                    index_cols
                };
=======

                            index_cols
                        };
>>>>>>> 7f1522b9

                        let mut to_write: Vec<Row> = vec![];
                        let mut errors = Vec::new();

                        for (row_index, row) in rows.iter().enumerate() {
                            if row.len() > all_columns.len() {
                                self.sender
                                    .send(Err(QueryError::too_many_insert_expressions()))
                                    .expect("To Send Result to Client");
                                return Ok(());
                            }

                            let key = self.storage.next_key_id(schema_id, table_id).to_be_bytes().to_vec();

<<<<<<< HEAD
                        // TODO: The default value or NULL should be initialized for SQL types of all columns.
                        let mut record = vec![Datum::from_null(); all_columns.len()];
                        for (item, (index, column_definition)) in row.iter().zip(index_columns.iter()) {
                            let datum = item.as_datum().unwrap();
                            let v = datum.to_string();
                            match column_definition.sql_type().constraint().validate(v.as_str()) {
                                Ok(()) => {
                                    record[*index] = datum;
                                }
                                Err(e) => {
                                    errors.push((e, column_definition.clone()));
=======
                            // TODO: The default value or NULL should be initialized for SQL types of all columns.
                            let mut record = vec![Datum::from_null(); all_columns.len()];
                            for (item, (index, column_definition)) in row.iter().zip(index_columns.iter()) {
                                let v = match item.clone() {
                                    Value::Number(v) => v.to_string(),
                                    Value::SingleQuotedString(v) => v.to_string(),
                                    Value::Boolean(v) => v.to_string(),
                                    _ => unimplemented!("other types not implemented"),
                                };
                                match column_definition.sql_type().constraint().validate(v.as_str()) {
                                    Ok(()) => {
                                        record[*index] = Datum::try_from(item).unwrap();
                                    }
                                    Err(e) => {
                                        errors.push((e, column_definition.clone()));
                                    }
>>>>>>> 7f1522b9
                                }
                            }

                            // if there was an error then exit the loop.
                            if !errors.is_empty() {
                                for (error, column_definition) in errors {
                                    let error_to_send = match error {
                                        ConstraintError::OutOfRange => QueryError::out_of_range(
                                            (&column_definition.sql_type()).into(),
                                            column_definition.name(),
                                            row_index + 1,
                                        ),
                                        ConstraintError::TypeMismatch(value) => QueryError::type_mismatch(
                                            &value,
                                            (&column_definition.sql_type()).into(),
                                            column_definition.name(),
                                            row_index + 1,
                                        ),
                                        ConstraintError::ValueTooLong(len) => QueryError::string_length_mismatch(
                                            (&column_definition.sql_type()).into(),
                                            len,
                                            column_definition.name(),
                                            row_index + 1,
                                        ),
                                    };
                                    self.sender
                                        .send(Err(error_to_send))
                                        .expect("To Send Query Result to Client");
                                }
                                return Ok(());
                            }
                            to_write.push((Binary::with_data(key), Binary::pack(&record)));
                        }

                        match self.storage.write_into(schema_id, table_id, to_write) {
                            Err(error) => return Err(error),
                            Ok(size) => self
                                .sender
                                .send(Ok(QueryEvent::RecordsInserted(size)))
                                .expect("To Send Result to Client"),
                        }
                    }
                }
                Ok(())
            }
            _ => {
                self.sender
                    .send(Err(QueryError::feature_not_supported(self.raw_sql_query.to_owned())))
                    .expect("To Send Query Result to Client");
                Ok(())
            }
        }
    }
}<|MERGE_RESOLUTION|>--- conflicted
+++ resolved
@@ -12,16 +12,8 @@
 // See the License for the specific language governing permissions and
 // limitations under the License.
 
-<<<<<<< HEAD
-use crate::{
-    catalog_manager::CatalogManager,
-    query::{expr::ExpressionEvaluation, plan::TableInserts},
-    ColumnDefinition,
-};
-=======
 use crate::{dml::ExpressionEvaluation, query::plan::TableInserts};
 use data_manager::{DataManager, Row};
->>>>>>> 7f1522b9
 use kernel::SystemResult;
 use protocol::{
     results::{QueryError, QueryEvent},
@@ -31,12 +23,9 @@
 use sql_types::ConstraintError;
 use sqlparser::ast::{DataType, Expr, Query, SetExpr, UnaryOperator, Value};
 use std::{convert::TryFrom, str::FromStr, sync::Arc};
-<<<<<<< HEAD
 use storage::Row;
 use protocol::messages::ColumnMetadata;
 use crate::query::expr::ExprMetadata;
-=======
->>>>>>> 7f1522b9
 
 pub(crate) struct InsertCommand<'ic> {
     raw_sql_query: &'ic str,
@@ -82,63 +71,8 @@
                         .collect()
                 };
 
-<<<<<<< HEAD
                 if !self.storage.schema_exists(schema_name) {
                     self.session
-=======
-                let mut evaluation = ExpressionEvaluation::new(self.sender.clone());
-                let mut rows = vec![];
-                for line in values {
-                    let mut row = vec![];
-                    for col in line {
-                        let v = match col {
-                            Expr::Value(value) => value.clone(),
-                            Expr::Cast { expr, data_type } => match (&**expr, data_type) {
-                                (Expr::Value(Value::Boolean(v)), DataType::Boolean) => Value::Boolean(*v),
-                                (Expr::Value(Value::SingleQuotedString(v)), DataType::Boolean) => {
-                                    Value::Boolean(bool::from_str(v).unwrap())
-                                }
-                                _ => {
-                                    self.sender
-                                        .send(Err(QueryError::syntax_error(format!(
-                                            "Cast from {:?} to {:?} is not currently supported",
-                                            expr, data_type
-                                        ))))
-                                        .expect("To Send Query Result to Client");
-                                    return Ok(());
-                                }
-                            },
-                            Expr::UnaryOp { op, expr } => match (op, &**expr) {
-                                (UnaryOperator::Minus, Expr::Value(Value::Number(v))) => Value::Number(-v),
-                                (op, expr) => {
-                                    self.sender
-                                        .send(Err(QueryError::syntax_error(
-                                            op.to_string() + expr.to_string().as_str(),
-                                        )))
-                                        .expect("To Send Query Result to Client");
-                                    return Ok(());
-                                }
-                            },
-                            expr @ Expr::BinaryOp { .. } => match evaluation.eval(expr) {
-                                Ok(expr_result) => expr_result,
-                                Err(()) => return Ok(()),
-                            },
-                            expr => {
-                                self.sender
-                                    .send(Err(QueryError::syntax_error(expr.to_string())))
-                                    .expect("To Send Query Result to Client");
-                                return Ok(());
-                            }
-                        };
-                        row.push(v);
-                    }
-                    rows.push(row);
-                }
-
-                match self.storage.table_exists(&schema_name, &table_name) {
-                    None => self
-                        .sender
->>>>>>> 7f1522b9
                         .send(Err(QueryError::schema_does_not_exist(schema_name.to_owned())))
                         .expect("To Send Result to Client"),
                     Some((_, None)) => self
@@ -146,17 +80,10 @@
                         .send(Err(QueryError::table_does_not_exist(
                             schema_name.to_owned() + "." + table_name,
                         )))
-                        .expect("To Send Result to Client"),
-                    Some((schema_id, Some(table_id))) => {
-                        let column_names = columns;
-                        let all_columns = self.storage.table_columns(schema_id, table_id)?;
-                        let index_columns = if column_names.is_empty() {
-                            let mut index_cols = vec![];
-                            for (index, column_definition) in all_columns.iter().cloned().enumerate() {
-                                index_cols.push((index, column_definition));
-                            }
-
-<<<<<<< HEAD
+                        .expect("To Send Result to Client");
+                    return Ok(());
+                }
+
                 let table_definition = self.storage.table_columns(&schema_name, &table_name)?;
                 let column_names = columns;
                 let all_columns = table_definition.clone();
@@ -236,34 +163,13 @@
                             if column_definition.has_name(&column_name) {
                                 found = Some((index, column_definition.clone()));
                                 break;
-=======
-                            index_cols
-                        } else {
-                            let mut index_cols = vec![];
-                            let mut non_existing_cols = vec![];
-                            for column_name in column_names {
-                                let mut found = None;
-                                for (index, column_definition) in all_columns.iter().enumerate() {
-                                    if column_definition.has_name(&column_name) {
-                                        found = Some((index, column_definition.clone()));
-                                        break;
-                                    }
-                                }
-
-                                match found {
-                                    Some(index_col) => index_cols.push(index_col),
-                                    None => non_existing_cols.push(column_name.clone()),
-                                }
->>>>>>> 7f1522b9
-                            }
-
-                            if !non_existing_cols.is_empty() {
-                                self.sender
-                                    .send(Err(QueryError::column_does_not_exist(non_existing_cols)))
-                                    .expect("To Send Result to Client");
-                                return Ok(());
-                            }
-<<<<<<< HEAD
+                            }
+                        }
+
+                        match found {
+                            Some(index_col) => {
+                                index_cols.push(index_col);
+                            }
                             None => {
                                 self.session
                                     .send(Err(QueryError::column_does_not_exist(column_name)))
@@ -277,13 +183,8 @@
                         return Ok(());
                     }
 
-                    index_cols
-                };
-=======
-
                             index_cols
                         };
->>>>>>> 7f1522b9
 
                         let mut to_write: Vec<Row> = vec![];
                         let mut errors = Vec::new();
@@ -298,7 +199,6 @@
 
                             let key = self.storage.next_key_id(schema_id, table_id).to_be_bytes().to_vec();
 
-<<<<<<< HEAD
                         // TODO: The default value or NULL should be initialized for SQL types of all columns.
                         let mut record = vec![Datum::from_null(); all_columns.len()];
                         for (item, (index, column_definition)) in row.iter().zip(index_columns.iter()) {
@@ -310,26 +210,9 @@
                                 }
                                 Err(e) => {
                                     errors.push((e, column_definition.clone()));
-=======
-                            // TODO: The default value or NULL should be initialized for SQL types of all columns.
-                            let mut record = vec![Datum::from_null(); all_columns.len()];
-                            for (item, (index, column_definition)) in row.iter().zip(index_columns.iter()) {
-                                let v = match item.clone() {
-                                    Value::Number(v) => v.to_string(),
-                                    Value::SingleQuotedString(v) => v.to_string(),
-                                    Value::Boolean(v) => v.to_string(),
-                                    _ => unimplemented!("other types not implemented"),
-                                };
-                                match column_definition.sql_type().constraint().validate(v.as_str()) {
-                                    Ok(()) => {
-                                        record[*index] = Datum::try_from(item).unwrap();
-                                    }
-                                    Err(e) => {
-                                        errors.push((e, column_definition.clone()));
-                                    }
->>>>>>> 7f1522b9
-                                }
-                            }
+                                }
+                            }
+                        }
 
                             // if there was an error then exit the loop.
                             if !errors.is_empty() {
