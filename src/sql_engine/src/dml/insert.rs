--- conflicted
+++ resolved
@@ -138,30 +138,6 @@
                             }
                         };
 
-<<<<<<< HEAD
-            match self
-                .storage
-                .lock()
-                .unwrap()
-                .insert_into(table_id.schema_name(), table_id.name(), rows)
-            {
-                Ok(Ok(())) => self.session.send(Ok(QueryEvent::RecordsInserted(len))).expect("To Send Query Result to Client"),
-                _ => unreachable!(),
-                //     constraint_errors.iter().for_each(|(err, column_definition)| {
-                //         constraint_error_mapper(err, column_definition, row_index)
-                //     });
-                //     self.session
-                //         .send(Err(builder.build()))
-                //         .expect("To Send Query Result to Client");
-                //     Ok(())
-                // }
-                // Err(OperationOnTableError::InsertTooManyExpressions) => {
-                //     self.session
-                //         .send(Err(QueryErrorBuilder::new().too_many_insert_expressions().build()))
-                //         .expect("To Send Query Result to Client");
-                //     Ok(())
-                // }
-=======
                     constraint_errors.iter().for_each(|(err, column_definition)| {
                         constraint_error_mapper(err, column_definition, row_index)
                     });
@@ -176,9 +152,7 @@
                         .expect("To Send Query Result to Client");
                     Ok(())
                 }
->>>>>>> 00c1ecb8
             }
-            Ok(())
         } else {
             self.session
                 .send(Err(QueryErrorBuilder::new()
