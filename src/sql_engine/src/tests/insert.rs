// Copyright 2020 Alex Dukhno
//
// Licensed under the Apache License, Version 2.0 (the "License");
// you may not use this file except in compliance with the License.
// You may obtain a copy of the License at
//
//     http://www.apache.org/licenses/LICENSE-2.0
//
// Unless required by applicable law or agreed to in writing, software
// distributed under the License is distributed on an "AS IS" BASIS,
// WITHOUT WARRANTIES OR CONDITIONS OF ANY KIND, either express or implied.
// See the License for the specific language governing permissions and
// limitations under the License.

use super::*;
use protocol::sql_types::PostgreSqlType;

#[rstest::rstest]
fn insert_into_nonexistent_table(sql_engine_with_schema: (QueryExecutor, ResultCollector)) {
    let (mut engine, collector) = sql_engine_with_schema;
    engine
        .execute("insert into schema_name.table_name values (123);")
        .expect("no system errors");

    collector.assert_content_for_single_queries(vec![
        Ok(QueryEvent::SchemaCreated),
        Ok(QueryEvent::QueryComplete),
        Err(QueryError::table_does_not_exist("schema_name.table_name".to_owned())),
        Ok(QueryEvent::QueryComplete),
    ]);
}

#[rstest::rstest]
fn insert_value_in_non_existent_column(sql_engine_with_schema: (QueryExecutor, ResultCollector)) {
    let (mut engine, collector) = sql_engine_with_schema;
    engine
        .execute("create table schema_name.table_name (column_test smallint);")
        .expect("no system errors");
    engine
        .execute("insert into schema_name.table_name (non_existent) values (123);")
        .expect("no system errors");

    collector.assert_content_for_single_queries(vec![
        Ok(QueryEvent::SchemaCreated),
        Ok(QueryEvent::QueryComplete),
        Ok(QueryEvent::TableCreated),
        Ok(QueryEvent::QueryComplete),
        Err(QueryError::column_does_not_exist("non_existent".to_owned())),
        Ok(QueryEvent::QueryComplete),
    ]);
}

#[rstest::rstest]
fn insert_and_select_single_row(sql_engine_with_schema: (QueryExecutor, ResultCollector)) {
    let (mut engine, collector) = sql_engine_with_schema;
    engine
        .execute("create table schema_name.table_name (column_test smallint);")
        .expect("no system errors");

    engine
        .execute("insert into schema_name.table_name values (123);")
        .expect("no system errors");
    engine
        .execute("select * from schema_name.table_name;")
        .expect("no system errors");

    collector.assert_content_for_single_queries(vec![
        Ok(QueryEvent::SchemaCreated),
        Ok(QueryEvent::QueryComplete),
        Ok(QueryEvent::TableCreated),
        Ok(QueryEvent::QueryComplete),
        Ok(QueryEvent::RecordsInserted(1)),
        Ok(QueryEvent::QueryComplete),
        Ok(QueryEvent::RecordsSelected((
            vec![("column_test".to_owned(), PostgreSqlType::SmallInt)],
            vec![vec!["123".to_owned()]],
        ))),
        Ok(QueryEvent::QueryComplete),
    ]);
}

#[rstest::rstest]
fn insert_and_select_multiple_rows(sql_engine_with_schema: (QueryExecutor, ResultCollector)) {
    let (mut engine, collector) = sql_engine_with_schema;
    engine
        .execute("create table schema_name.table_name (column_test smallint);")
        .expect("no system errors");
    engine
        .execute("insert into schema_name.table_name values (123);")
        .expect("no system errors");
    engine
        .execute("select * from schema_name.table_name;")
        .expect("no system errors");

    engine
        .execute("insert into schema_name.table_name values (456);")
        .expect("no system errors");
    engine
        .execute("select * from schema_name.table_name;")
        .expect("no system errors");

    collector.assert_content_for_single_queries(vec![
        Ok(QueryEvent::SchemaCreated),
        Ok(QueryEvent::QueryComplete),
        Ok(QueryEvent::TableCreated),
        Ok(QueryEvent::QueryComplete),
        Ok(QueryEvent::RecordsInserted(1)),
        Ok(QueryEvent::QueryComplete),
        Ok(QueryEvent::RecordsSelected((
            vec![("column_test".to_owned(), PostgreSqlType::SmallInt)],
            vec![vec!["123".to_owned()]],
        ))),
        Ok(QueryEvent::QueryComplete),
        Ok(QueryEvent::RecordsInserted(1)),
        Ok(QueryEvent::QueryComplete),
        Ok(QueryEvent::RecordsSelected((
            vec![("column_test".to_owned(), PostgreSqlType::SmallInt)],
            vec![vec!["123".to_owned()], vec!["456".to_owned()]],
        ))),
        Ok(QueryEvent::QueryComplete),
    ]);
}

#[rstest::rstest]
fn insert_and_select_named_columns(sql_engine_with_schema: (QueryExecutor, ResultCollector)) {
    let (mut engine, collector) = sql_engine_with_schema;
    engine
        .execute("create table schema_name.table_name (col1 smallint, col2 smallint, col3 smallint);")
        .expect("no system errors");
    engine
        .execute("insert into schema_name.table_name (col2, col3, col1) values (1, 2, 3), (4, 5, 6);")
        .expect("no system errors");
    engine
        .execute("select * from schema_name.table_name;")
        .expect("no system errors");

    collector.assert_content_for_single_queries(vec![
        Ok(QueryEvent::SchemaCreated),
        Ok(QueryEvent::QueryComplete),
        Ok(QueryEvent::TableCreated),
        Ok(QueryEvent::QueryComplete),
        Ok(QueryEvent::RecordsInserted(2)),
        Ok(QueryEvent::QueryComplete),
        Ok(QueryEvent::RecordsSelected((
            vec![
                ("col1".to_owned(), PostgreSqlType::SmallInt),
                ("col2".to_owned(), PostgreSqlType::SmallInt),
                ("col3".to_owned(), PostgreSqlType::SmallInt),
            ],
            vec![
                vec!["3".to_owned(), "1".to_owned(), "2".to_owned()],
                vec!["6".to_owned(), "4".to_owned(), "5".to_owned()],
            ],
        ))),
        Ok(QueryEvent::QueryComplete),
    ]);
}

#[rstest::rstest]
fn insert_multiple_rows(sql_engine_with_schema: (QueryExecutor, ResultCollector)) {
    let (mut engine, collector) = sql_engine_with_schema;
    engine
        .execute("create table schema_name.table_name (column_1 smallint, column_2 smallint, column_3 smallint);")
        .expect("no system errors");
    engine
        .execute("insert into schema_name.table_name values (1, 4, 7), (2, 5, 8), (3, 6, 9);")
        .expect("no system errors");
    engine
        .execute("select * from schema_name.table_name;")
        .expect("no system errors");

    collector.assert_content_for_single_queries(vec![
        Ok(QueryEvent::SchemaCreated),
        Ok(QueryEvent::QueryComplete),
        Ok(QueryEvent::TableCreated),
        Ok(QueryEvent::QueryComplete),
        Ok(QueryEvent::RecordsInserted(3)),
        Ok(QueryEvent::QueryComplete),
        Ok(QueryEvent::RecordsSelected((
            vec![
                ("column_1".to_owned(), PostgreSqlType::SmallInt),
                ("column_2".to_owned(), PostgreSqlType::SmallInt),
                ("column_3".to_owned(), PostgreSqlType::SmallInt),
            ],
            vec![
                vec!["1".to_owned(), "4".to_owned(), "7".to_owned()],
                vec!["2".to_owned(), "5".to_owned(), "8".to_owned()],
                vec!["3".to_owned(), "6".to_owned(), "9".to_owned()],
            ],
        ))),
        Ok(QueryEvent::QueryComplete),
    ]);
}

#[rstest::rstest]
fn insert_and_select_different_integer_types(sql_engine_with_schema: (QueryExecutor, ResultCollector)) {
    let (mut engine, collector) = sql_engine_with_schema;
    engine
        .execute("create table schema_name.table_name (column_si smallint, column_i integer, column_bi bigint, column_serial serial);")
        .expect("no system errors");
    engine
        .execute("insert into schema_name.table_name values(-32768, -2147483648, -9223372036854775808, 1);")
        .expect("no system errors");
    engine
        .execute("insert into schema_name.table_name values(32767, 2147483647, 9223372036854775807, 1);")
        .expect("no system errors");
    engine
        .execute("select * from schema_name.table_name;")
        .expect("no system errors");

    collector.assert_content_for_single_queries(vec![
        Ok(QueryEvent::SchemaCreated),
        Ok(QueryEvent::QueryComplete),
        Ok(QueryEvent::TableCreated),
        Ok(QueryEvent::QueryComplete),
        Ok(QueryEvent::RecordsInserted(1)),
        Ok(QueryEvent::QueryComplete),
        Ok(QueryEvent::RecordsInserted(1)),
        Ok(QueryEvent::QueryComplete),
        Ok(QueryEvent::RecordsSelected((
            vec![
                ("column_si".to_owned(), PostgreSqlType::SmallInt),
                ("column_i".to_owned(), PostgreSqlType::Integer),
                ("column_bi".to_owned(), PostgreSqlType::BigInt),
                ("column_serial".to_owned(), PostgreSqlType::Integer),
            ],
            vec![
                vec![
                    "-32768".to_owned(),
                    "-2147483648".to_owned(),
                    "-9223372036854775808".to_owned(),
                    "1".to_owned(),
                ],
                vec![
                    "32767".to_owned(),
                    "2147483647".to_owned(),
                    "9223372036854775807".to_owned(),
                    "1".to_owned(),
                ],
            ],
        ))),
        Ok(QueryEvent::QueryComplete),
    ]);
}

#[rstest::rstest]
fn insert_and_select_different_character_types(sql_engine_with_schema: (QueryExecutor, ResultCollector)) {
    let (mut engine, collector) = sql_engine_with_schema;
    engine
        .execute("create table schema_name.table_name (column_c char(10), column_vc varchar(10));")
        .expect("no system errors");
    engine
        .execute("insert into schema_name.table_name values('12345abcde', '12345abcde');")
        .expect("no system errors");
    engine
        .execute("insert into schema_name.table_name values('12345abcde', 'abcde');")
        .expect("no system errors");
    engine
        .execute("select * from schema_name.table_name;")
        .expect("no system errors");

    collector.assert_content_for_single_queries(vec![
        Ok(QueryEvent::SchemaCreated),
        Ok(QueryEvent::QueryComplete),
        Ok(QueryEvent::TableCreated),
        Ok(QueryEvent::QueryComplete),
        Ok(QueryEvent::RecordsInserted(1)),
        Ok(QueryEvent::QueryComplete),
        Ok(QueryEvent::RecordsInserted(1)),
        Ok(QueryEvent::QueryComplete),
        Ok(QueryEvent::RecordsSelected((
            vec![
                ("column_c".to_owned(), PostgreSqlType::Char),
                ("column_vc".to_owned(), PostgreSqlType::VarChar),
            ],
            vec![
                vec!["12345abcde".to_owned(), "12345abcde".to_owned()],
                vec!["12345abcde".to_owned(), "abcde".to_owned()],
            ],
        ))),
        Ok(QueryEvent::QueryComplete),
    ]);
}

#[rstest::rstest]
fn insert_booleans(sql_engine_with_schema: (QueryExecutor, ResultCollector)) {
    let (mut engine, collector) = sql_engine_with_schema;
    engine
        .execute("create table schema_name.table_name (b boolean);")
        .expect("no system errors");
    engine
        .execute("insert into schema_name.table_name values(true);")
        .expect("no system errors");
    engine
        .execute("insert into schema_name.table_name values(TRUE::boolean);")
        .expect("no system errors");
    engine
        .execute("insert into schema_name.table_name values('true'::boolean);")
        .expect("no system errors");

    collector.assert_content_for_single_queries(vec![
        Ok(QueryEvent::SchemaCreated),
        Ok(QueryEvent::QueryComplete),
        Ok(QueryEvent::TableCreated),
        Ok(QueryEvent::QueryComplete),
        Ok(QueryEvent::RecordsInserted(1)),
        Ok(QueryEvent::QueryComplete),
        Ok(QueryEvent::RecordsInserted(1)),
        Ok(QueryEvent::QueryComplete),
        Ok(QueryEvent::RecordsInserted(1)),
        Ok(QueryEvent::QueryComplete),
    ]);
}

#[cfg(test)]
mod operators {
    use super::*;

    #[cfg(test)]
    mod mathematical {
        use super::*;

        #[cfg(test)]
        mod integers {
            use super::*;

            #[rstest::fixture]
            fn with_table(
                sql_engine_with_schema: (QueryExecutor, ResultCollector),
            ) -> (QueryExecutor, ResultCollector) {
                let (mut engine, collector) = sql_engine_with_schema;
                engine
                    .execute("create table schema_name.table_name(column_si smallint);")
                    .expect("no system errors");

                (engine, collector)
            }

            #[rstest::rstest]
            fn addition(with_table: (QueryExecutor, ResultCollector)) {
                let (mut engine, collector) = with_table;
                engine
                    .execute("insert into schema_name.table_name values (1 + 2);")
                    .expect("no system errors");
                engine
                    .execute("select * from schema_name.table_name;")
                    .expect("no system errors");

                collector.assert_content_for_single_queries(vec![
                    Ok(QueryEvent::SchemaCreated),
                    Ok(QueryEvent::QueryComplete),
                    Ok(QueryEvent::TableCreated),
                    Ok(QueryEvent::QueryComplete),
                    Ok(QueryEvent::RecordsInserted(1)),
                    Ok(QueryEvent::QueryComplete),
                    Ok(QueryEvent::RecordsSelected((
                        vec![("column_si".to_owned(), PostgreSqlType::SmallInt)],
                        vec![vec!["3".to_owned()]],
                    ))),
                    Ok(QueryEvent::QueryComplete),
                ]);
            }

            #[rstest::rstest]
            fn subtraction(with_table: (QueryExecutor, ResultCollector)) {
                let (mut engine, collector) = with_table;
                engine
                    .execute("insert into schema_name.table_name values (1 - 2);")
                    .expect("no system errors");
                engine
                    .execute("select * from schema_name.table_name;")
                    .expect("no system errors");

                collector.assert_content_for_single_queries(vec![
                    Ok(QueryEvent::SchemaCreated),
                    Ok(QueryEvent::QueryComplete),
                    Ok(QueryEvent::TableCreated),
                    Ok(QueryEvent::QueryComplete),
                    Ok(QueryEvent::RecordsInserted(1)),
                    Ok(QueryEvent::QueryComplete),
                    Ok(QueryEvent::RecordsSelected((
                        vec![("column_si".to_owned(), PostgreSqlType::SmallInt)],
                        vec![vec!["-1".to_owned()]],
                    ))),
                    Ok(QueryEvent::QueryComplete),
                ]);
            }

            #[rstest::rstest]
            fn multiplication(with_table: (QueryExecutor, ResultCollector)) {
                let (mut engine, collector) = with_table;
                engine
                    .execute("insert into schema_name.table_name values (3 * 2);")
                    .expect("no system errors");
                engine
                    .execute("select * from schema_name.table_name;")
                    .expect("no system errors");

                collector.assert_content_for_single_queries(vec![
                    Ok(QueryEvent::SchemaCreated),
                    Ok(QueryEvent::QueryComplete),
                    Ok(QueryEvent::TableCreated),
                    Ok(QueryEvent::QueryComplete),
                    Ok(QueryEvent::RecordsInserted(1)),
                    Ok(QueryEvent::QueryComplete),
                    Ok(QueryEvent::RecordsSelected((
                        vec![("column_si".to_owned(), PostgreSqlType::SmallInt)],
                        vec![vec!["6".to_owned()]],
                    ))),
                    Ok(QueryEvent::QueryComplete),
                ]);
            }

            #[rstest::rstest]
            fn division(with_table: (QueryExecutor, ResultCollector)) {
                let (mut engine, collector) = with_table;
                engine
                    .execute("insert into schema_name.table_name values (8 / 2);")
                    .expect("no system errors");
                engine
                    .execute("select * from schema_name.table_name;")
                    .expect("no system errors");

                collector.assert_content_for_single_queries(vec![
                    Ok(QueryEvent::SchemaCreated),
                    Ok(QueryEvent::QueryComplete),
                    Ok(QueryEvent::TableCreated),
                    Ok(QueryEvent::QueryComplete),
                    Ok(QueryEvent::RecordsInserted(1)),
                    Ok(QueryEvent::QueryComplete),
                    Ok(QueryEvent::RecordsSelected((
                        vec![("column_si".to_owned(), PostgreSqlType::SmallInt)],
                        vec![vec!["4".to_owned()]],
                    ))),
                    Ok(QueryEvent::QueryComplete),
                ]);
            }

            #[rstest::rstest]
            fn modulo(with_table: (QueryExecutor, ResultCollector)) {
                let (mut engine, collector) = with_table;
                engine
                    .execute("insert into schema_name.table_name values (8 % 2);")
                    .expect("no system errors");
                engine
                    .execute("select * from schema_name.table_name;")
                    .expect("no system errors");

                collector.assert_content_for_single_queries(vec![
                    Ok(QueryEvent::SchemaCreated),
                    Ok(QueryEvent::QueryComplete),
                    Ok(QueryEvent::TableCreated),
                    Ok(QueryEvent::QueryComplete),
                    Ok(QueryEvent::RecordsInserted(1)),
                    Ok(QueryEvent::QueryComplete),
                    Ok(QueryEvent::RecordsSelected((
                        vec![("column_si".to_owned(), PostgreSqlType::SmallInt)],
                        vec![vec!["0".to_owned()]],
                    ))),
                    Ok(QueryEvent::QueryComplete),
                ]);
            }

            #[rstest::rstest]
            #[ignore]
            // TODO ^ is bitwise in SQL standard
            //      # is bitwise in PostgreSQL and it does not supported in sqlparser-rs
            fn exponentiation(with_table: (QueryExecutor, ResultCollector)) {
                let (mut engine, collector) = with_table;
                engine
                    .execute("insert into schema_name.table_name values (8 ^ 2);")
                    .expect("no system errors");
                engine
                    .execute("select * from schema_name.table_name;")
                    .expect("no system errors");

                collector.assert_content_for_single_queries(vec![
                    Ok(QueryEvent::SchemaCreated),
                    Ok(QueryEvent::QueryComplete),
                    Ok(QueryEvent::TableCreated),
                    Ok(QueryEvent::QueryComplete),
                    Ok(QueryEvent::RecordsInserted(1)),
                    Ok(QueryEvent::QueryComplete),
                    Ok(QueryEvent::RecordsSelected((
                        vec![("column_si".to_owned(), PostgreSqlType::SmallInt)],
                        vec![vec!["64".to_owned()]],
                    ))),
                    Ok(QueryEvent::QueryComplete),
                ]);
            }

            #[rstest::rstest]
            #[ignore]
            // TODO |/<n> is square root in PostgreSQL and it does not supported in sqlparser-rs
            fn square_root(with_table: (QueryExecutor, ResultCollector)) {
                let (mut engine, collector) = with_table;
                engine
                    .execute("insert into schema_name.table_name values (|/ 16);")
                    .expect("no system errors");
                engine
                    .execute("select * from schema_name.table_name;")
                    .expect("no system errors");

                collector.assert_content_for_single_queries(vec![
                    Ok(QueryEvent::SchemaCreated),
                    Ok(QueryEvent::QueryComplete),
                    Ok(QueryEvent::TableCreated),
                    Ok(QueryEvent::QueryComplete),
                    Ok(QueryEvent::RecordsInserted(1)),
                    Ok(QueryEvent::QueryComplete),
                    Ok(QueryEvent::RecordsSelected((
                        vec![("column_si".to_owned(), PostgreSqlType::SmallInt)],
                        vec![vec!["4".to_owned()]],
                    ))),
                    Ok(QueryEvent::QueryComplete),
                ]);
            }

            #[rstest::rstest]
            #[ignore]
            // TODO ||/<n> is cube root in PostgreSQL and it does not supported in sqlparser-rs
            fn cube_root(with_table: (QueryExecutor, ResultCollector)) {
                let (mut engine, collector) = with_table;
                engine
                    .execute("insert into schema_name.table_name values (||/ 8);")
                    .expect("no system errors");
                engine
                    .execute("select * from schema_name.table_name;")
                    .expect("no system errors");

                collector.assert_content_for_single_queries(vec![
                    Ok(QueryEvent::SchemaCreated),
                    Ok(QueryEvent::QueryComplete),
                    Ok(QueryEvent::TableCreated),
                    Ok(QueryEvent::QueryComplete),
                    Ok(QueryEvent::RecordsInserted(1)),
                    Ok(QueryEvent::QueryComplete),
                    Ok(QueryEvent::RecordsSelected((
                        vec![("column_si".to_owned(), PostgreSqlType::SmallInt)],
                        vec![vec!["2".to_owned()]],
                    ))),
                    Ok(QueryEvent::QueryComplete),
                ]);
            }

            #[rstest::rstest]
            #[ignore]
            // TODO <n>! is factorial in PostgreSQL and it does not supported in sqlparser-rs
            fn factorial(with_table: (QueryExecutor, ResultCollector)) {
                let (mut engine, collector) = with_table;
                engine
                    .execute("insert into schema_name.table_name values (5!);")
                    .expect("no system errors");
                engine
                    .execute("select * from schema_name.table_name;")
                    .expect("no system errors");

                collector.assert_content_for_single_queries(vec![
                    Ok(QueryEvent::SchemaCreated),
                    Ok(QueryEvent::QueryComplete),
                    Ok(QueryEvent::TableCreated),
                    Ok(QueryEvent::QueryComplete),
                    Ok(QueryEvent::RecordsInserted(1)),
                    Ok(QueryEvent::QueryComplete),
                    Ok(QueryEvent::RecordsSelected((
                        vec![("column_si".to_owned(), PostgreSqlType::SmallInt)],
                        vec![vec!["120".to_owned()]],
                    ))),
                    Ok(QueryEvent::QueryComplete),
                ]);
            }

            #[rstest::rstest]
            #[ignore]
            // TODO !!<n> is prefix factorial in PostgreSQL and it does not supported in sqlparser-rs
            fn prefix_factorial(with_table: (QueryExecutor, ResultCollector)) {
                let (mut engine, collector) = with_table;
                engine
                    .execute("insert into schema_name.table_name values (!!5);")
                    .expect("no system errors");
                engine
                    .execute("select * from schema_name.table_name;")
                    .expect("no system errors");

                collector.assert_content_for_single_queries(vec![
                    Ok(QueryEvent::SchemaCreated),
                    Ok(QueryEvent::QueryComplete),
                    Ok(QueryEvent::TableCreated),
                    Ok(QueryEvent::QueryComplete),
                    Ok(QueryEvent::RecordsInserted(1)),
                    Ok(QueryEvent::QueryComplete),
                    Ok(QueryEvent::RecordsSelected((
                        vec![("column_si".to_owned(), PostgreSqlType::SmallInt)],
                        vec![vec!["120".to_owned()]],
                    ))),
                    Ok(QueryEvent::QueryComplete),
                ]);
            }

            #[rstest::rstest]
            #[ignore]
            // TODO @<n> is absolute value in PostgreSQL and it does not supported in sqlparser-rs
            fn absolute_value(with_table: (QueryExecutor, ResultCollector)) {
                let (mut engine, collector) = with_table;
                engine
                    .execute("insert into schema_name.table_name values (@-5);")
                    .expect("no system errors");
                engine
                    .execute("select * from schema_name.table_name;")
                    .expect("no system errors");

                collector.assert_content_for_single_queries(vec![
                    Ok(QueryEvent::SchemaCreated),
                    Ok(QueryEvent::QueryComplete),
                    Ok(QueryEvent::TableCreated),
                    Ok(QueryEvent::QueryComplete),
                    Ok(QueryEvent::RecordsInserted(1)),
                    Ok(QueryEvent::QueryComplete),
                    Ok(QueryEvent::RecordsSelected((
                        vec![("column_si".to_owned(), PostgreSqlType::SmallInt)],
                        vec![vec!["5".to_owned()]],
                    ))),
                    Ok(QueryEvent::QueryComplete),
                ]);
            }

            #[rstest::rstest]
            fn bitwise_and(with_table: (QueryExecutor, ResultCollector)) {
                let (mut engine, collector) = with_table;
                engine
                    .execute("insert into schema_name.table_name values (5 & 1);")
                    .expect("no system errors");
                engine
                    .execute("select * from schema_name.table_name;")
                    .expect("no system errors");

                collector.assert_content_for_single_queries(vec![
                    Ok(QueryEvent::SchemaCreated),
                    Ok(QueryEvent::QueryComplete),
                    Ok(QueryEvent::TableCreated),
                    Ok(QueryEvent::QueryComplete),
                    Ok(QueryEvent::RecordsInserted(1)),
                    Ok(QueryEvent::QueryComplete),
                    Ok(QueryEvent::RecordsSelected((
                        vec![("column_si".to_owned(), PostgreSqlType::SmallInt)],
                        vec![vec!["1".to_owned()]],
                    ))),
                    Ok(QueryEvent::QueryComplete),
                ]);
            }

            #[rstest::rstest]
            fn bitwise_or(with_table: (QueryExecutor, ResultCollector)) {
                let (mut engine, collector) = with_table;
                engine
                    .execute("insert into schema_name.table_name values (5 | 2);")
                    .expect("no system errors");
                engine
                    .execute("select * from schema_name.table_name;")
                    .expect("no system errors");

                collector.assert_content_for_single_queries(vec![
                    Ok(QueryEvent::SchemaCreated),
                    Ok(QueryEvent::QueryComplete),
                    Ok(QueryEvent::TableCreated),
                    Ok(QueryEvent::QueryComplete),
                    Ok(QueryEvent::RecordsInserted(1)),
                    Ok(QueryEvent::QueryComplete),
                    Ok(QueryEvent::RecordsSelected((
                        vec![("column_si".to_owned(), PostgreSqlType::SmallInt)],
                        vec![vec!["7".to_owned()]],
                    ))),
                    Ok(QueryEvent::QueryComplete),
                ]);
            }

            #[rstest::rstest]
            #[ignore]
            // TODO ~ <n> is bitwise NOT in PostgreSQL and it does not supported in sqlparser-rs
            fn bitwise_not(with_table: (QueryExecutor, ResultCollector)) {
                let (mut engine, collector) = with_table;
                engine
                    .execute("insert into schema_name.table_name values (~1);")
                    .expect("no system errors");
                engine
                    .execute("select * from schema_name.table_name;")
                    .expect("no system errors");

                collector.assert_content_for_single_queries(vec![
                    Ok(QueryEvent::SchemaCreated),
                    Ok(QueryEvent::QueryComplete),
                    Ok(QueryEvent::TableCreated),
                    Ok(QueryEvent::QueryComplete),
                    Ok(QueryEvent::RecordsInserted(1)),
                    Ok(QueryEvent::QueryComplete),
                    Ok(QueryEvent::RecordsSelected((
                        vec![("column_si".to_owned(), PostgreSqlType::SmallInt)],
                        vec![vec!["-2".to_owned()]],
                    ))),
                    Ok(QueryEvent::QueryComplete),
                ]);
            }

            #[rstest::rstest]
            #[ignore]
            // TODO <n> << <m> is bitwise SHIFT LEFT in PostgreSQL and it does not supported in sqlparser-rs
            fn bitwise_shift_left(with_table: (QueryExecutor, ResultCollector)) {
                let (mut engine, collector) = with_table;
                engine
                    .execute("insert into schema_name.table_name values (1 << 4);")
                    .expect("no system errors");
                engine
                    .execute("select * from schema_name.table_name;")
                    .expect("no system errors");

                collector.assert_content_for_single_queries(vec![
                    Ok(QueryEvent::SchemaCreated),
                    Ok(QueryEvent::QueryComplete),
                    Ok(QueryEvent::TableCreated),
                    Ok(QueryEvent::QueryComplete),
                    Ok(QueryEvent::RecordsInserted(1)),
                    Ok(QueryEvent::QueryComplete),
                    Ok(QueryEvent::RecordsSelected((
                        vec![("column_si".to_owned(), PostgreSqlType::SmallInt)],
                        vec![vec!["16".to_owned()]],
                    ))),
                    Ok(QueryEvent::QueryComplete),
                ]);
            }

            #[rstest::rstest]
            #[ignore]
            // TODO <n> >> <m> is bitwise SHIFT RIGHT in PostgreSQL and it does not supported in sqlparser-rs
<<<<<<< HEAD
            fn bitwise_shift_right(with_table: (QueryExecutor, Arc<Collector>)) {
=======
            fn bitwise_right_left(with_table: (QueryExecutor, ResultCollector)) {
>>>>>>> 7f1522b9
                let (mut engine, collector) = with_table;
                engine
                    .execute("insert into schema_name.table_name values (8 >> 2);")
                    .expect("no system errors");
                engine
                    .execute("select * from schema_name.table_name;")
                    .expect("no system errors");

                collector.assert_content_for_single_queries(vec![
                    Ok(QueryEvent::SchemaCreated),
                    Ok(QueryEvent::QueryComplete),
                    Ok(QueryEvent::TableCreated),
                    Ok(QueryEvent::QueryComplete),
                    Ok(QueryEvent::RecordsInserted(1)),
                    Ok(QueryEvent::QueryComplete),
                    Ok(QueryEvent::RecordsSelected((
                        vec![("column_si".to_owned(), PostgreSqlType::SmallInt)],
                        vec![vec!["2".to_owned()]],
                    ))),
                    Ok(QueryEvent::QueryComplete),
                ]);
            }

            #[rstest::rstest]
            fn evaluate_many_operations(with_table: (QueryExecutor, ResultCollector)) {
                let (mut engine, collector) = with_table;
                engine
                    .execute("insert into schema_name.table_name values (5 & 13 % 10 + 1 * 20 - 40 / 4);")
                    .expect("no system errors");
                engine
                    .execute("select * from schema_name.table_name;")
                    .expect("no system errors");

                collector.assert_content_for_single_queries(vec![
                    Ok(QueryEvent::SchemaCreated),
                    Ok(QueryEvent::QueryComplete),
                    Ok(QueryEvent::TableCreated),
                    Ok(QueryEvent::QueryComplete),
                    Ok(QueryEvent::RecordsInserted(1)),
                    Ok(QueryEvent::QueryComplete),
                    Ok(QueryEvent::RecordsSelected((
                        vec![("column_si".to_owned(), PostgreSqlType::SmallInt)],
                        vec![vec!["5".to_owned()]],
                    ))),
                    Ok(QueryEvent::QueryComplete),
                ]);
            }
        }
    }

    #[cfg(test)]
    mod string {
        use super::*;

        #[rstest::fixture]
        fn with_table(sql_engine_with_schema: (QueryExecutor, ResultCollector)) -> (QueryExecutor, ResultCollector) {
            let (mut engine, collector) = sql_engine_with_schema;
            engine
                .execute("create table schema_name.table_name(strings char(5));")
                .expect("no system errors");

            (engine, collector)
        }

        #[rstest::rstest]
        fn concatenation(with_table: (QueryExecutor, ResultCollector)) {
            let (mut engine, collector) = with_table;
            engine
                .execute("insert into schema_name.table_name values ('123' || '45');")
                .expect("no system errors");
            engine
                .execute("select * from schema_name.table_name;")
                .expect("no system errors");

            collector.assert_content_for_single_queries(vec![
                Ok(QueryEvent::SchemaCreated),
                Ok(QueryEvent::QueryComplete),
                Ok(QueryEvent::TableCreated),
                Ok(QueryEvent::QueryComplete),
                Ok(QueryEvent::RecordsInserted(1)),
                Ok(QueryEvent::QueryComplete),
                Ok(QueryEvent::RecordsSelected((
                    vec![("strings".to_owned(), PostgreSqlType::Char)],
                    vec![vec!["12345".to_owned()]],
                ))),
                Ok(QueryEvent::QueryComplete),
            ]);
        }

        #[rstest::rstest]
        fn concatenation_with_number(with_table: (QueryExecutor, ResultCollector)) {
            let (mut engine, collector) = with_table;
            engine
                .execute("insert into schema_name.table_name values (1 || '45');")
                .expect("no system errors");
            engine
                .execute("insert into schema_name.table_name values ('45' || 1);")
                .expect("no system errors");
            engine
                .execute("select * from schema_name.table_name;")
                .expect("no system errors");

            collector.assert_content_for_single_queries(vec![
                Ok(QueryEvent::SchemaCreated),
                Ok(QueryEvent::QueryComplete),
                Ok(QueryEvent::TableCreated),
                Ok(QueryEvent::QueryComplete),
                Ok(QueryEvent::RecordsInserted(1)),
                Ok(QueryEvent::QueryComplete),
                Ok(QueryEvent::RecordsInserted(1)),
                Ok(QueryEvent::QueryComplete),
                Ok(QueryEvent::RecordsSelected((
                    vec![("strings".to_owned(), PostgreSqlType::Char)],
                    vec![vec!["145".to_owned()], vec!["451".to_owned()]],
                ))),
                Ok(QueryEvent::QueryComplete),
            ]);
        }

        #[rstest::rstest]
        fn non_string_concatenation_not_supported(with_table: (QueryExecutor, ResultCollector)) {
            let (mut engine, collector) = with_table;

            engine
                .execute("insert into schema_name.table_name values (1 || 2);")
                .expect("no system errors");

            collector.assert_content_for_single_queries(vec![
                Ok(QueryEvent::SchemaCreated),
                Ok(QueryEvent::QueryComplete),
                Ok(QueryEvent::TableCreated),
                Ok(QueryEvent::QueryComplete),
                Err(QueryError::undefined_function(
                    "||".to_owned(),
                    "NUMBER".to_owned(),
                    "NUMBER".to_owned(),
                )),
                Ok(QueryEvent::QueryComplete),
            ]);
        }
    }
}<|MERGE_RESOLUTION|>--- conflicted
+++ resolved
@@ -731,11 +731,7 @@
             #[rstest::rstest]
             #[ignore]
             // TODO <n> >> <m> is bitwise SHIFT RIGHT in PostgreSQL and it does not supported in sqlparser-rs
-<<<<<<< HEAD
-            fn bitwise_shift_right(with_table: (QueryExecutor, Arc<Collector>)) {
-=======
             fn bitwise_right_left(with_table: (QueryExecutor, ResultCollector)) {
->>>>>>> 7f1522b9
                 let (mut engine, collector) = with_table;
                 engine
                     .execute("insert into schema_name.table_name values (8 >> 2);")
