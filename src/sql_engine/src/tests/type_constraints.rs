--- conflicted
+++ resolved
@@ -91,14 +91,10 @@
     }
 
     #[rstest::rstest]
-<<<<<<< HEAD
     #[ignore]
     // currently the ExpressionEvaluator doesn't have contexual information to create the right
     // error messages.
     fn multiple_columns_multiple_row_violation(multiple_ints_table: (QueryExecutor, Arc<Collector>)) {
-=======
-    fn multiple_columns_multiple_row_violation(multiple_ints_table: (QueryExecutor, ResultCollector)) {
->>>>>>> 7f1522b9
         let (mut engine, collector) = multiple_ints_table;
         engine
             .execute("insert into schema_name.table_name values (-32769, -2147483649, 100), (100, -2147483649, -9223372036854775809);")
