--- conflicted
+++ resolved
@@ -47,731 +47,6 @@
             vec![vec!["123".to_owned()], vec!["456".to_owned()]],
         ))),
         Ok(QueryEvent::RecordsUpdated(2)),
-<<<<<<< HEAD
-        Ok(QueryEvent::RecordsSelected((
-            vec![("column_test".to_owned(), PostgreSqlType::SmallInt)],
-            vec![vec!["789".to_owned()], vec!["789".to_owned()]],
-        ))),
-    ]);
-}
-
-#[rstest::rstest]
-fn update_single_column_of_all_records(sql_engine_with_schema: (QueryExecutor<InMemoryStorage>, Arc<Collector>)) {
-    let (mut engine, collector) = sql_engine_with_schema;
-    engine
-        .execute("create table schema_name.table_name (col1 smallint, col2 smallint);")
-        .expect("no system errors");
-    engine
-        .execute("insert into schema_name.table_name values (123, 789);")
-        .expect("no system errors");
-    engine
-        .execute("insert into schema_name.table_name values (456, 789);")
-        .expect("no system errors");
-    engine
-        .execute("select * from schema_name.table_name;")
-        .expect("no system errors");
-    engine
-        .execute("update schema_name.table_name set col2=357;")
-        .expect("no system errors");
-    engine
-        .execute("select * from schema_name.table_name;")
-        .expect("no system errors");
-
-    collector.assert_content(vec![
-        Ok(QueryEvent::SchemaCreated),
-        Ok(QueryEvent::TableCreated),
-        Ok(QueryEvent::RecordsInserted(1)),
-        Ok(QueryEvent::RecordsInserted(1)),
-        Ok(QueryEvent::RecordsSelected((
-            vec![
-                ("col1".to_owned(), PostgreSqlType::SmallInt),
-                ("col2".to_owned(), PostgreSqlType::SmallInt),
-            ],
-            vec![
-                vec!["123".to_owned(), "789".to_owned()],
-                vec!["456".to_owned(), "789".to_owned()],
-            ],
-        ))),
-        Ok(QueryEvent::RecordsUpdated(2)),
-        Ok(QueryEvent::RecordsSelected((
-            vec![
-                ("col1".to_owned(), PostgreSqlType::SmallInt),
-                ("col2".to_owned(), PostgreSqlType::SmallInt),
-            ],
-            vec![
-                vec!["123".to_owned(), "357".to_owned()],
-                vec!["456".to_owned(), "357".to_owned()],
-            ],
-        ))),
-    ]);
-}
-
-#[rstest::rstest]
-fn update_multiple_columns_of_all_records(sql_engine_with_schema: (QueryExecutor<InMemoryStorage>, Arc<Collector>)) {
-    let (mut engine, collector) = sql_engine_with_schema;
-    engine
-        .execute("create table schema_name.table_name (col1 smallint, col2 smallint, col3 smallint);")
-        .expect("no system errors");
-    engine
-        .execute("insert into schema_name.table_name values (111, 222, 333);")
-        .expect("no system errors");
-    engine
-        .execute("insert into schema_name.table_name values (444, 555, 666);")
-        .expect("no system errors");
-    engine
-        .execute("select * from schema_name.table_name;")
-        .expect("no system errors");
-    engine
-        .execute("update schema_name.table_name set col3=777, col1=999;")
-        .expect("no system errors");
-    engine
-        .execute("select * from schema_name.table_name;")
-        .expect("no system errors");
-
-    collector.assert_content(vec![
-        Ok(QueryEvent::SchemaCreated),
-        Ok(QueryEvent::TableCreated),
-        Ok(QueryEvent::RecordsInserted(1)),
-        Ok(QueryEvent::RecordsInserted(1)),
-        Ok(QueryEvent::RecordsSelected((
-            vec![
-                ("col1".to_owned(), PostgreSqlType::SmallInt),
-                ("col2".to_owned(), PostgreSqlType::SmallInt),
-                ("col3".to_owned(), PostgreSqlType::SmallInt),
-            ],
-            vec![
-                vec!["111".to_owned(), "222".to_owned(), "333".to_owned()],
-                vec!["444".to_owned(), "555".to_owned(), "666".to_owned()],
-            ],
-        ))),
-        Ok(QueryEvent::RecordsUpdated(2)),
-        Ok(QueryEvent::RecordsSelected((
-            vec![
-                ("col1".to_owned(), PostgreSqlType::SmallInt),
-                ("col2".to_owned(), PostgreSqlType::SmallInt),
-                ("col3".to_owned(), PostgreSqlType::SmallInt),
-            ],
-            vec![
-                vec!["999".to_owned(), "222".to_owned(), "777".to_owned()],
-                vec!["999".to_owned(), "555".to_owned(), "777".to_owned()],
-            ],
-        ))),
-    ]);
-}
-
-#[rstest::rstest]
-fn update_all_records_in_multiple_columns(sql_engine_with_schema: (QueryExecutor<InMemoryStorage>, Arc<Collector>)) {
-    let (mut engine, collector) = sql_engine_with_schema;
-    engine
-        .execute("create table schema_name.table_name (column_1 smallint, column_2 smallint, column_3 smallint);")
-        .expect("no system errors");
-    engine
-        .execute("insert into schema_name.table_name values (1, 2, 3), (4, 5, 6), (7, 8, 9);")
-        .expect("no system errors");
-    engine
-        .execute("select * from schema_name.table_name;")
-        .expect("no system errors");
-    engine
-        .execute("update schema_name.table_name set column_1=10, column_2=-20, column_3=30;")
-        .expect("no system errors");
-    engine
-        .execute("select * from schema_name.table_name;")
-        .expect("no system errors");
-
-    collector.assert_content(vec![
-        Ok(QueryEvent::SchemaCreated),
-        Ok(QueryEvent::TableCreated),
-        Ok(QueryEvent::RecordsInserted(3)),
-        Ok(QueryEvent::RecordsSelected((
-            vec![
-                ("column_1".to_owned(), PostgreSqlType::SmallInt),
-                ("column_2".to_owned(), PostgreSqlType::SmallInt),
-                ("column_3".to_owned(), PostgreSqlType::SmallInt),
-            ],
-            vec![
-                vec!["1".to_owned(), "2".to_owned(), "3".to_owned()],
-                vec!["4".to_owned(), "5".to_owned(), "6".to_owned()],
-                vec!["7".to_owned(), "8".to_owned(), "9".to_owned()],
-            ],
-        ))),
-        Ok(QueryEvent::RecordsUpdated(3)),
-        Ok(QueryEvent::RecordsSelected((
-            vec![
-                ("column_1".to_owned(), PostgreSqlType::SmallInt),
-                ("column_2".to_owned(), PostgreSqlType::SmallInt),
-                ("column_3".to_owned(), PostgreSqlType::SmallInt),
-            ],
-            vec![
-                vec!["10".to_owned(), "-20".to_owned(), "30".to_owned()],
-                vec!["10".to_owned(), "-20".to_owned(), "30".to_owned()],
-                vec!["10".to_owned(), "-20".to_owned(), "30".to_owned()],
-            ],
-        ))),
-    ]);
-}
-
-#[rstest::rstest]
-fn update_records_in_nonexistent_table(sql_engine_with_schema: (QueryExecutor<InMemoryStorage>, Arc<Collector>)) {
-    let (mut engine, collector) = sql_engine_with_schema;
-    engine
-        .execute("update schema_name.table_name set column_test=789;")
-        .expect("no system errors");
-
-    collector.assert_content(vec![
-        Ok(QueryEvent::SchemaCreated),
-        Err(QueryErrorBuilder::new()
-            .table_does_not_exist("schema_name.table_name".to_owned())
-            .build()),
-    ]);
-}
-
-#[rstest::rstest]
-fn update_non_existent_columns_of_records(sql_engine_with_schema: (QueryExecutor<InMemoryStorage>, Arc<Collector>)) {
-    let (mut engine, collector) = sql_engine_with_schema;
-    engine
-        .execute("create table schema_name.table_name (column_test smallint);")
-        .expect("no system errors");
-    engine
-        .execute("insert into schema_name.table_name values (123);")
-        .expect("no system errors");
-    engine
-        .execute("select * from schema_name.table_name;")
-        .expect("no system errors");
-    engine
-        .execute("update schema_name.table_name set col1=456, col2=789;")
-        .expect("no system errors");
-
-    collector.assert_content(vec![
-        Ok(QueryEvent::SchemaCreated),
-        Ok(QueryEvent::TableCreated),
-        Ok(QueryEvent::RecordsInserted(1)),
-        Ok(QueryEvent::RecordsSelected((
-            vec![("column_test".to_owned(), PostgreSqlType::SmallInt)],
-            vec![vec!["123".to_owned()]],
-        ))),
-        Err(QueryErrorBuilder::new()
-            .column_does_not_exist(vec!["col1".to_owned(), "col2".to_owned()])
-            .build()),
-    ]);
-}
-
-#[cfg(test)]
-mod operators {
-    use super::*;
-
-    #[cfg(test)]
-    mod mathematical {
-        use super::*;
-
-        #[cfg(test)]
-        mod integers {
-            use super::*;
-
-            #[rstest::fixture]
-            fn with_table(
-                sql_engine_with_schema: (QueryExecutor<InMemoryStorage>, Arc<Collector>),
-            ) -> (QueryExecutor<InMemoryStorage>, Arc<Collector>) {
-                let (mut engine, collector) = sql_engine_with_schema;
-                engine
-                    .execute("create table schema_name.table_name(column_si smallint);")
-                    .expect("no system errors");
-
-                engine
-                    .execute("insert into schema_name.table_name values (2);")
-                    .expect("no system errors");
-
-                (engine, collector)
-            }
-
-            #[rstest::rstest]
-            fn addition(with_table: (QueryExecutor<InMemoryStorage>, Arc<Collector>)) {
-                let (mut engine, collector) = with_table;
-                engine
-                    .execute("update schema_name.table_name set column_si = 1 + 2;")
-                    .expect("no system errors");
-                engine
-                    .execute("select * from schema_name.table_name;")
-                    .expect("no system errors");
-
-                collector.assert_content(vec![
-                    Ok(QueryEvent::SchemaCreated),
-                    Ok(QueryEvent::TableCreated),
-                    Ok(QueryEvent::RecordsInserted(1)),
-                    Ok(QueryEvent::RecordsUpdated(1)),
-                    Ok(QueryEvent::RecordsSelected((
-                        vec![("column_si".to_owned(), PostgreSqlType::SmallInt)],
-                        vec![vec!["3".to_owned()]],
-                    ))),
-                ]);
-            }
-
-            #[rstest::rstest]
-            fn subtraction(with_table: (QueryExecutor<InMemoryStorage>, Arc<Collector>)) {
-                let (mut engine, collector) = with_table;
-                engine
-                    .execute("update schema_name.table_name set column_si = 1 - 2;")
-                    .expect("no system errors");
-                engine
-                    .execute("select * from schema_name.table_name;")
-                    .expect("no system errors");
-
-                collector.assert_content(vec![
-                    Ok(QueryEvent::SchemaCreated),
-                    Ok(QueryEvent::TableCreated),
-                    Ok(QueryEvent::RecordsInserted(1)),
-                    Ok(QueryEvent::RecordsUpdated(1)),
-                    Ok(QueryEvent::RecordsSelected((
-                        vec![("column_si".to_owned(), PostgreSqlType::SmallInt)],
-                        vec![vec!["-1".to_owned()]],
-                    ))),
-                ]);
-            }
-
-            #[rstest::rstest]
-            fn multiplication(with_table: (QueryExecutor<InMemoryStorage>, Arc<Collector>)) {
-                let (mut engine, collector) = with_table;
-                engine
-                    .execute("update schema_name.table_name set column_si = 3 * 2;")
-                    .expect("no system errors");
-                engine
-                    .execute("select * from schema_name.table_name;")
-                    .expect("no system errors");
-
-                collector.assert_content(vec![
-                    Ok(QueryEvent::SchemaCreated),
-                    Ok(QueryEvent::TableCreated),
-                    Ok(QueryEvent::RecordsInserted(1)),
-                    Ok(QueryEvent::RecordsUpdated(1)),
-                    Ok(QueryEvent::RecordsSelected((
-                        vec![("column_si".to_owned(), PostgreSqlType::SmallInt)],
-                        vec![vec!["6".to_owned()]],
-                    ))),
-                ]);
-            }
-
-            #[rstest::rstest]
-            fn division(with_table: (QueryExecutor<InMemoryStorage>, Arc<Collector>)) {
-                let (mut engine, collector) = with_table;
-                engine
-                    .execute("update schema_name.table_name set column_si = 8 / 2;")
-                    .expect("no system errors");
-                engine
-                    .execute("select * from schema_name.table_name;")
-                    .expect("no system errors");
-
-                collector.assert_content(vec![
-                    Ok(QueryEvent::SchemaCreated),
-                    Ok(QueryEvent::TableCreated),
-                    Ok(QueryEvent::RecordsInserted(1)),
-                    Ok(QueryEvent::RecordsUpdated(1)),
-                    Ok(QueryEvent::RecordsSelected((
-                        vec![("column_si".to_owned(), PostgreSqlType::SmallInt)],
-                        vec![vec!["4".to_owned()]],
-                    ))),
-                ]);
-            }
-
-            #[rstest::rstest]
-            fn modulo(with_table: (QueryExecutor<InMemoryStorage>, Arc<Collector>)) {
-                let (mut engine, collector) = with_table;
-                engine
-                    .execute("update schema_name.table_name set column_si = 8 % 2;")
-                    .expect("no system errors");
-                engine
-                    .execute("select * from schema_name.table_name;")
-                    .expect("no system errors");
-
-                collector.assert_content(vec![
-                    Ok(QueryEvent::SchemaCreated),
-                    Ok(QueryEvent::TableCreated),
-                    Ok(QueryEvent::RecordsInserted(1)),
-                    Ok(QueryEvent::RecordsUpdated(1)),
-                    Ok(QueryEvent::RecordsSelected((
-                        vec![("column_si".to_owned(), PostgreSqlType::SmallInt)],
-                        vec![vec!["0".to_owned()]],
-                    ))),
-                ]);
-            }
-
-            #[rstest::rstest]
-            #[ignore]
-            // TODO ^ is bitwise in SQL standard
-            //      # is bitwise in PostgreSQL and it does not supported in sqlparser-rs
-            fn exponentiation(with_table: (QueryExecutor<InMemoryStorage>, Arc<Collector>)) {
-                let (mut engine, collector) = with_table;
-                engine
-                    .execute("update schema_name.table_name set column_si = 8 ^ 2;")
-                    .expect("no system errors");
-                engine
-                    .execute("select * from schema_name.table_name;")
-                    .expect("no system errors");
-
-                collector.assert_content(vec![
-                    Ok(QueryEvent::SchemaCreated),
-                    Ok(QueryEvent::TableCreated),
-                    Ok(QueryEvent::RecordsInserted(1)),
-                    Ok(QueryEvent::RecordsUpdated(1)),
-                    Ok(QueryEvent::RecordsSelected((
-                        vec![("column_si".to_owned(), PostgreSqlType::SmallInt)],
-                        vec![vec!["64".to_owned()]],
-                    ))),
-                ]);
-            }
-
-            #[rstest::rstest]
-            #[ignore]
-            // TODO |/<n> is square root in PostgreSQL and it does not supported in sqlparser-rs
-            fn square_root(with_table: (QueryExecutor<InMemoryStorage>, Arc<Collector>)) {
-                let (mut engine, collector) = with_table;
-                engine
-                    .execute("update schema_name.table_name set column_si = |/ 16;")
-                    .expect("no system errors");
-                engine
-                    .execute("select * from schema_name.table_name;")
-                    .expect("no system errors");
-
-                collector.assert_content(vec![
-                    Ok(QueryEvent::SchemaCreated),
-                    Ok(QueryEvent::TableCreated),
-                    Ok(QueryEvent::RecordsInserted(1)),
-                    Ok(QueryEvent::RecordsUpdated(1)),
-                    Ok(QueryEvent::RecordsSelected((
-                        vec![("column_si".to_owned(), PostgreSqlType::SmallInt)],
-                        vec![vec!["4".to_owned()]],
-                    ))),
-                ]);
-            }
-
-            #[rstest::rstest]
-            #[ignore]
-            // TODO ||/<n> is cube root in PostgreSQL and it does not supported in sqlparser-rs
-            fn cube_root(with_table: (QueryExecutor<InMemoryStorage>, Arc<Collector>)) {
-                let (mut engine, collector) = with_table;
-                engine
-                    .execute("update schema_name.table_name set column_si = ||/ 8;")
-                    .expect("no system errors");
-                engine
-                    .execute("select * from schema_name.table_name;")
-                    .expect("no system errors");
-
-                collector.assert_content(vec![
-                    Ok(QueryEvent::SchemaCreated),
-                    Ok(QueryEvent::TableCreated),
-                    Ok(QueryEvent::RecordsInserted(1)),
-                    Ok(QueryEvent::RecordsUpdated(1)),
-                    Ok(QueryEvent::RecordsSelected((
-                        vec![("column_si".to_owned(), PostgreSqlType::SmallInt)],
-                        vec![vec!["2".to_owned()]],
-                    ))),
-                ]);
-            }
-
-            #[rstest::rstest]
-            #[ignore]
-            // TODO <n>! is factorial in PostgreSQL and it does not supported in sqlparser-rs
-            fn factorial(with_table: (QueryExecutor<InMemoryStorage>, Arc<Collector>)) {
-                let (mut engine, collector) = with_table;
-                engine
-                    .execute("update schema_name.table_name set column_si = 5!;")
-                    .expect("no system errors");
-                engine
-                    .execute("select * from schema_name.table_name;")
-                    .expect("no system errors");
-
-                collector.assert_content(vec![
-                    Ok(QueryEvent::SchemaCreated),
-                    Ok(QueryEvent::TableCreated),
-                    Ok(QueryEvent::RecordsInserted(1)),
-                    Ok(QueryEvent::RecordsUpdated(1)),
-                    Ok(QueryEvent::RecordsSelected((
-                        vec![("column_si".to_owned(), PostgreSqlType::SmallInt)],
-                        vec![vec!["120".to_owned()]],
-                    ))),
-                ]);
-            }
-
-            #[rstest::rstest]
-            #[ignore]
-            // TODO !!<n> is prefix factorial in PostgreSQL and it does not supported in sqlparser-rs
-            fn prefix_factorial(with_table: (QueryExecutor<InMemoryStorage>, Arc<Collector>)) {
-                let (mut engine, collector) = with_table;
-                engine
-                    .execute("update schema_name.table_name set column_si = !!5;")
-                    .expect("no system errors");
-                engine
-                    .execute("select * from schema_name.table_name;")
-                    .expect("no system errors");
-
-                collector.assert_content(vec![
-                    Ok(QueryEvent::SchemaCreated),
-                    Ok(QueryEvent::TableCreated),
-                    Ok(QueryEvent::RecordsInserted(1)),
-                    Ok(QueryEvent::RecordsUpdated(1)),
-                    Ok(QueryEvent::RecordsSelected((
-                        vec![("column_si".to_owned(), PostgreSqlType::SmallInt)],
-                        vec![vec!["120".to_owned()]],
-                    ))),
-                ]);
-            }
-
-            #[rstest::rstest]
-            #[ignore]
-            // TODO @<n> is absolute value in PostgreSQL and it does not supported in sqlparser-rs
-            fn absolute_value(with_table: (QueryExecutor<InMemoryStorage>, Arc<Collector>)) {
-                let (mut engine, collector) = with_table;
-                engine
-                    .execute("update schema_name.table_name set column_si = @-5;")
-                    .expect("no system errors");
-                engine
-                    .execute("select * from schema_name.table_name;")
-                    .expect("no system errors");
-
-                collector.assert_content(vec![
-                    Ok(QueryEvent::SchemaCreated),
-                    Ok(QueryEvent::TableCreated),
-                    Ok(QueryEvent::RecordsInserted(1)),
-                    Ok(QueryEvent::RecordsUpdated(1)),
-                    Ok(QueryEvent::RecordsSelected((
-                        vec![("column_si".to_owned(), PostgreSqlType::SmallInt)],
-                        vec![vec!["5".to_owned()]],
-                    ))),
-                ]);
-            }
-
-            #[rstest::rstest]
-            fn bitwise_and(with_table: (QueryExecutor<InMemoryStorage>, Arc<Collector>)) {
-                let (mut engine, collector) = with_table;
-                engine
-                    .execute("update schema_name.table_name set column_si = 5 & 1;")
-                    .expect("no system errors");
-                engine
-                    .execute("select * from schema_name.table_name;")
-                    .expect("no system errors");
-
-                collector.assert_content(vec![
-                    Ok(QueryEvent::SchemaCreated),
-                    Ok(QueryEvent::TableCreated),
-                    Ok(QueryEvent::RecordsInserted(1)),
-                    Ok(QueryEvent::RecordsUpdated(1)),
-                    Ok(QueryEvent::RecordsSelected((
-                        vec![("column_si".to_owned(), PostgreSqlType::SmallInt)],
-                        vec![vec!["1".to_owned()]],
-                    ))),
-                ]);
-            }
-
-            #[rstest::rstest]
-            fn bitwise_or(with_table: (QueryExecutor<InMemoryStorage>, Arc<Collector>)) {
-                let (mut engine, collector) = with_table;
-                engine
-                    .execute("update schema_name.table_name set column_si = 5 | 2;")
-                    .expect("no system errors");
-                engine
-                    .execute("select * from schema_name.table_name;")
-                    .expect("no system errors");
-
-                collector.assert_content(vec![
-                    Ok(QueryEvent::SchemaCreated),
-                    Ok(QueryEvent::TableCreated),
-                    Ok(QueryEvent::RecordsInserted(1)),
-                    Ok(QueryEvent::RecordsUpdated(1)),
-                    Ok(QueryEvent::RecordsSelected((
-                        vec![("column_si".to_owned(), PostgreSqlType::SmallInt)],
-                        vec![vec!["7".to_owned()]],
-                    ))),
-                ]);
-            }
-
-            #[rstest::rstest]
-            #[ignore]
-            // TODO ~ <n> is bitwise NOT in PostgreSQL and it does not supported in sqlparser-rs
-            fn bitwise_not(with_table: (QueryExecutor<InMemoryStorage>, Arc<Collector>)) {
-                let (mut engine, collector) = with_table;
-                engine
-                    .execute("update schema_name.table_name set column_si = ~1;")
-                    .expect("no system errors");
-                engine
-                    .execute("select * from schema_name.table_name;")
-                    .expect("no system errors");
-
-                collector.assert_content(vec![
-                    Ok(QueryEvent::SchemaCreated),
-                    Ok(QueryEvent::TableCreated),
-                    Ok(QueryEvent::RecordsInserted(1)),
-                    Ok(QueryEvent::RecordsUpdated(1)),
-                    Ok(QueryEvent::RecordsSelected((
-                        vec![("column_si".to_owned(), PostgreSqlType::SmallInt)],
-                        vec![vec!["-2".to_owned()]],
-                    ))),
-                ]);
-            }
-
-            #[rstest::rstest]
-            #[ignore]
-            // TODO <n> << <m> is bitwise SHIFT LEFT in PostgreSQL and it does not supported in sqlparser-rs
-            fn bitwise_shift_left(with_table: (QueryExecutor<InMemoryStorage>, Arc<Collector>)) {
-                let (mut engine, collector) = with_table;
-                engine
-                    .execute("update schema_name.table_name set column_si = 1 << 4;")
-                    .expect("no system errors");
-                engine
-                    .execute("select * from schema_name.table_name;")
-                    .expect("no system errors");
-
-                collector.assert_content(vec![
-                    Ok(QueryEvent::SchemaCreated),
-                    Ok(QueryEvent::TableCreated),
-                    Ok(QueryEvent::RecordsInserted(1)),
-                    Ok(QueryEvent::RecordsUpdated(1)),
-                    Ok(QueryEvent::RecordsSelected((
-                        vec![("column_si".to_owned(), PostgreSqlType::SmallInt)],
-                        vec![vec!["16".to_owned()]],
-                    ))),
-                ]);
-            }
-
-            #[rstest::rstest]
-            #[ignore]
-            // TODO <n> >> <m> is bitwise SHIFT RIGHT in PostgreSQL and it does not supported in sqlparser-rs
-            fn bitwise_right_left(with_table: (QueryExecutor<InMemoryStorage>, Arc<Collector>)) {
-                let (mut engine, collector) = with_table;
-                engine
-                    .execute("update schema_name.table_name set column_si = 8 >> 2;")
-                    .expect("no system errors");
-                engine
-                    .execute("select * from schema_name.table_name;")
-                    .expect("no system errors");
-
-                collector.assert_content(vec![
-                    Ok(QueryEvent::SchemaCreated),
-                    Ok(QueryEvent::TableCreated),
-                    Ok(QueryEvent::RecordsInserted(1)),
-                    Ok(QueryEvent::RecordsUpdated(1)),
-                    Ok(QueryEvent::RecordsSelected((
-                        vec![("column_si".to_owned(), PostgreSqlType::SmallInt)],
-                        vec![vec!["2".to_owned()]],
-                    ))),
-                ]);
-            }
-
-            #[rstest::rstest]
-            fn evaluate_many_operations(with_table: (QueryExecutor<InMemoryStorage>, Arc<Collector>)) {
-                let (mut engine, collector) = with_table;
-                engine
-                    .execute("update schema_name.table_name set column_si = 5 & 13 % 10 + 1 * 20 - 40 / 4;")
-                    .expect("no system errors");
-                engine
-                    .execute("select * from schema_name.table_name;")
-                    .expect("no system errors");
-
-                collector.assert_content(vec![
-                    Ok(QueryEvent::SchemaCreated),
-                    Ok(QueryEvent::TableCreated),
-                    Ok(QueryEvent::RecordsInserted(1)),
-                    Ok(QueryEvent::RecordsUpdated(1)),
-                    Ok(QueryEvent::RecordsSelected((
-                        vec![("column_si".to_owned(), PostgreSqlType::SmallInt)],
-                        vec![vec!["5".to_owned()]],
-                    ))),
-                ]);
-            }
-        }
-    }
-
-    #[cfg(test)]
-    mod string {
-        use super::*;
-
-        #[rstest::fixture]
-        fn with_table(
-            sql_engine_with_schema: (QueryExecutor<InMemoryStorage>, Arc<Collector>),
-        ) -> (QueryExecutor<InMemoryStorage>, Arc<Collector>) {
-            let (mut engine, collector) = sql_engine_with_schema;
-            engine
-                .execute("create table schema_name.table_name(strings char(5));")
-                .expect("no system errors");
-
-            engine
-                .execute("insert into schema_name.table_name values ('x');")
-                .expect("no system errors");
-
-            (engine, collector)
-        }
-
-        #[rstest::rstest]
-        fn concatenation(with_table: (QueryExecutor<InMemoryStorage>, Arc<Collector>)) {
-            let (mut engine, collector) = with_table;
-            engine
-                .execute("update schema_name.table_name set strings = '123' || '45';")
-                .expect("no system errors");
-            engine
-                .execute("select * from schema_name.table_name;")
-                .expect("no system errors");
-
-            collector.assert_content(vec![
-                Ok(QueryEvent::SchemaCreated),
-                Ok(QueryEvent::TableCreated),
-                Ok(QueryEvent::RecordsInserted(1)),
-                Ok(QueryEvent::RecordsUpdated(1)),
-                Ok(QueryEvent::RecordsSelected((
-                    vec![("strings".to_owned(), PostgreSqlType::Char)],
-                    vec![vec!["12345".to_owned()]],
-                ))),
-            ]);
-        }
-
-        #[rstest::rstest]
-        fn concatenation_with_number(with_table: (QueryExecutor<InMemoryStorage>, Arc<Collector>)) {
-            let (mut engine, collector) = with_table;
-            engine
-                .execute("update schema_name.table_name set strings = 1 || '45';")
-                .expect("no system errors");
-            engine
-                .execute("select * from schema_name.table_name;")
-                .expect("no system errors");
-            engine
-                .execute("update schema_name.table_name set strings = '45' || 1;")
-                .expect("no system errors");
-            engine
-                .execute("select * from schema_name.table_name;")
-                .expect("no system errors");
-
-            collector.assert_content(vec![
-                Ok(QueryEvent::SchemaCreated),
-                Ok(QueryEvent::TableCreated),
-                Ok(QueryEvent::RecordsInserted(1)),
-                Ok(QueryEvent::RecordsUpdated(1)),
-                Ok(QueryEvent::RecordsSelected((
-                    vec![("strings".to_owned(), PostgreSqlType::Char)],
-                    vec![vec!["145".to_owned()]],
-                ))),
-                Ok(QueryEvent::RecordsUpdated(1)),
-                Ok(QueryEvent::RecordsSelected((
-                    vec![("strings".to_owned(), PostgreSqlType::Char)],
-                    vec![vec!["451".to_owned()]],
-                ))),
-            ]);
-        }
-
-        #[rstest::rstest]
-        fn non_string_concatenation_not_supported(with_table: (QueryExecutor<InMemoryStorage>, Arc<Collector>)) {
-            let (mut engine, collector) = with_table;
-            engine
-                .execute("update schema_name.table_name set column_si = 1 || 2;")
-                .expect("no system errors");
-
-            collector.assert_content(vec![
-                Ok(QueryEvent::SchemaCreated),
-                Ok(QueryEvent::TableCreated),
-                Ok(QueryEvent::RecordsInserted(1)),
-                Err(QueryErrorBuilder::new()
-                    .undefined_function("||".to_owned(), "NUMBER".to_owned(), "NUMBER".to_owned())
-                    .build()),
-            ]);
-        }
-    }
-}
-=======
         Ok(QueryEvent::RecordsSelected((
             vec![("column_test".to_owned(), PostgreSqlType::SmallInt)],
             vec![vec!["789".to_owned()], vec!["789".to_owned()]],
@@ -1507,5 +782,4 @@
 //             ]);
 //         }
 //     }
-// }
->>>>>>> 00c1ecb8
+// }