// Copyright 2020 Alex Dukhno
//
// Licensed under the Apache License, Version 2.0 (the "License");
// you may not use this file except in compliance with the License.
// You may obtain a copy of the License at
//
//     http://www.apache.org/licenses/LICENSE-2.0
//
// Unless required by applicable law or agreed to in writing, software
// distributed under the License is distributed on an "AS IS" BASIS,
// WITHOUT WARRANTIES OR CONDITIONS OF ANY KIND, either express or implied.
// See the License for the specific language governing permissions and
// limitations under the License.

extern crate bigdecimal;
extern crate log;
extern crate ordered_float;

mod ddl;
mod dml;
pub mod query;

use {
    ddl::{
        create_schema::CreateSchemaCommand, create_table::CreateTableCommand, drop_schema::DropSchemaCommand,
        drop_table::DropTableCommand,
    },
    dml::{delete::DeleteCommand, insert::InsertCommand, select::SelectCommand, update::UpdateCommand},
};

use kernel::SystemResult;
use protocol::results::{QueryErrorBuilder, QueryEvent};

<<<<<<< HEAD
use query::{Plan, PlanError, QueryProcessor, TransformError};
use sqlparser::{
    ast::{ObjectType, Statement},
    dialect::PostgreSqlDialect,
    parser::Parser,
};
=======
use crate::query::{Plan, QueryProcessor};
use protocol::Sender;
use sqlparser::{ast::Statement, dialect::PostgreSqlDialect, parser::Parser};
>>>>>>> 4f27b4bf
use std::sync::{Arc, Mutex};
use storage::{backend::BackendStorage, frontend::FrontendStorage, ColumnDefinition, TableDescription};

pub struct QueryExecutor<P: BackendStorage> {
    storage: Arc<Mutex<FrontendStorage<P>>>,
    processor: QueryProcessor<P>,
    session: Arc<dyn Sender>,
}



impl<P: BackendStorage> QueryExecutor<P> {
    pub fn new(storage: Arc<Mutex<FrontendStorage<P>>>, session: Arc<dyn Sender>) -> Self {
        Self {
            storage: storage.clone(),
            processor: QueryProcessor::new(storage, session.clone()),
            session,
        }
    }

    #[allow(clippy::match_wild_err_arm)]
    pub fn execute(&mut self, raw_sql_query: &str) -> SystemResult<()> {
        let statement = match Parser::parse_sql(&PostgreSqlDialect {}, raw_sql_query) {
            Ok(mut statements) => {
                log::info!("stmts: {:#?}", statements);
                statements.pop().unwrap()
            }
            Err(e) => {
                log::error!("{:?} can't be parsed. Error: {:?}", raw_sql_query, e);
                let query_error = QueryErrorBuilder::new()
                    .syntax_error(format!("{:?} can't be parsed", raw_sql_query))
                    .build();
                self.session
                    .send(Err(query_error))
                    .expect("To Send Query Result to Client");
                return Ok(());
            }
        };

        log::debug!("STATEMENT = {:?}", statement);
        match self.processor.process(statement) {
            Ok(Plan::CreateSchema(creation_info)) => {
                CreateSchemaCommand::new(creation_info, self.storage.clone(), self.session.clone()).execute()
            }
            Ok(Plan::CreateTable(creation_info)) => {
                CreateTableCommand::new(creation_info, self.storage.clone(), self.session.clone()).execute()
            }
            Ok(Plan::DropSchemas(schemas)) => {
                for schema in schemas {
                    DropSchemaCommand::new(schema, self.storage.clone(), self.session.clone()).execute()?;
                }
                Ok(())
            }
            Ok(Plan::DropTables(tables)) => {
                for table in tables {
                    DropTableCommand::new(table, self.storage.clone(), self.session.clone()).execute()?;
                }
                Ok(())
            }
<<<<<<< HEAD
            Ok(Plan::InsertRows(intert_rows)) => {
                InsertCommand::new(raw_sql_query, intert_rows, self.storage.clone()).execute()
            }
            Err(TransformError::NotProcessed(statement)) => match statement {
                Statement::StartTransaction { .. } => Ok(Ok(QueryEvent::TransactionStarted)),
                Statement::SetVariable { .. } => Ok(Ok(QueryEvent::VariableSet)),
                Statement::Query(query) => SelectCommand::new(raw_sql_query, query, self.storage.clone()).execute(),
=======
            Ok(Plan::NotProcessed(statement)) => match statement {
                Statement::StartTransaction { .. } => {
                    self.session
                        .send(Ok(QueryEvent::TransactionStarted))
                        .expect("To Send Query Result to Client");
                    Ok(())
                }
                Statement::SetVariable { .. } => {
                    self.session
                        .send(Ok(QueryEvent::VariableSet))
                        .expect("To Send Query Result to Client");
                    Ok(())
                }
                Statement::Drop { .. } => {
                    self.session
                        .send(Err(QueryErrorBuilder::new()
                            .feature_not_supported(raw_sql_query.to_owned())
                            .build()))
                        .expect("To Send Query Result to Client");
                    Ok(())
                }
                Statement::Insert {
                    table_name,
                    columns,
                    source,
                    ..
                } => InsertCommand::new(
                    raw_sql_query,
                    table_name,
                    columns,
                    source,
                    self.storage.clone(),
                    self.session.clone(),
                )
                .execute(),
                Statement::Query(query) => {
                    SelectCommand::new(raw_sql_query, query, self.storage.clone(), self.session.clone()).execute()
                }
>>>>>>> 4f27b4bf
                Statement::Update {
                    table_name,
                    assignments,
                    ..
                } => UpdateCommand::new(
                    raw_sql_query,
                    table_name,
                    assignments,
                    self.storage.clone(),
                    self.session.clone(),
                )
                .execute(),
                Statement::Delete { table_name, .. } => {
                    DeleteCommand::new(raw_sql_query, table_name, self.storage.clone(), self.session.clone()).execute()
                }
                _ => {
                    self.session
                        .send(Err(QueryErrorBuilder::new()
                            .feature_not_supported(raw_sql_query.to_owned())
                            .build()))
                        .expect("To Send Query Result to Client");
                    Ok(())
                }
            },
            Err(()) => Ok(()),
        }
    }
}

#[cfg(test)]
mod tests;<|MERGE_RESOLUTION|>--- conflicted
+++ resolved
@@ -20,39 +20,26 @@
 mod dml;
 pub mod query;
 
-use {
-    ddl::{
-        create_schema::CreateSchemaCommand, create_table::CreateTableCommand, drop_schema::DropSchemaCommand,
-        drop_table::DropTableCommand,
-    },
-    dml::{delete::DeleteCommand, insert::InsertCommand, select::SelectCommand, update::UpdateCommand},
+use ddl::{
+    create_schema::CreateSchemaCommand, create_table::CreateTableCommand, drop_schema::DropSchemaCommand,
+    drop_table::DropTableCommand,
 };
+use dml::{delete::DeleteCommand, insert::InsertCommand, select::SelectCommand, update::UpdateCommand};
 
 use kernel::SystemResult;
 use protocol::results::{QueryErrorBuilder, QueryEvent};
 
-<<<<<<< HEAD
-use query::{Plan, PlanError, QueryProcessor, TransformError};
-use sqlparser::{
-    ast::{ObjectType, Statement},
-    dialect::PostgreSqlDialect,
-    parser::Parser,
-};
-=======
-use crate::query::{Plan, QueryProcessor};
 use protocol::Sender;
+use query::{Plan, QueryProcessor};
 use sqlparser::{ast::Statement, dialect::PostgreSqlDialect, parser::Parser};
->>>>>>> 4f27b4bf
 use std::sync::{Arc, Mutex};
-use storage::{backend::BackendStorage, frontend::FrontendStorage, ColumnDefinition, TableDescription};
+use storage::{backend::BackendStorage, frontend::FrontendStorage};
 
 pub struct QueryExecutor<P: BackendStorage> {
     storage: Arc<Mutex<FrontendStorage<P>>>,
     processor: QueryProcessor<P>,
     session: Arc<dyn Sender>,
 }
-
-
 
 impl<P: BackendStorage> QueryExecutor<P> {
     pub fn new(storage: Arc<Mutex<FrontendStorage<P>>>, session: Arc<dyn Sender>) -> Self {
@@ -102,15 +89,9 @@
                 }
                 Ok(())
             }
-<<<<<<< HEAD
-            Ok(Plan::InsertRows(intert_rows)) => {
-                InsertCommand::new(raw_sql_query, intert_rows, self.storage.clone()).execute()
+            Ok(Plan::InsertRows(insert_rows)) => {
+                InsertCommand::new(raw_sql_query, insert_rows, self.storage.clone(), self.session.clone()).execute()
             }
-            Err(TransformError::NotProcessed(statement)) => match statement {
-                Statement::StartTransaction { .. } => Ok(Ok(QueryEvent::TransactionStarted)),
-                Statement::SetVariable { .. } => Ok(Ok(QueryEvent::VariableSet)),
-                Statement::Query(query) => SelectCommand::new(raw_sql_query, query, self.storage.clone()).execute(),
-=======
             Ok(Plan::NotProcessed(statement)) => match statement {
                 Statement::StartTransaction { .. } => {
                     self.session
@@ -132,24 +113,9 @@
                         .expect("To Send Query Result to Client");
                     Ok(())
                 }
-                Statement::Insert {
-                    table_name,
-                    columns,
-                    source,
-                    ..
-                } => InsertCommand::new(
-                    raw_sql_query,
-                    table_name,
-                    columns,
-                    source,
-                    self.storage.clone(),
-                    self.session.clone(),
-                )
-                .execute(),
                 Statement::Query(query) => {
                     SelectCommand::new(raw_sql_query, query, self.storage.clone(), self.session.clone()).execute()
                 }
->>>>>>> 4f27b4bf
                 Statement::Update {
                     table_name,
                     assignments,
