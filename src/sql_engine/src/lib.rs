--- conflicted
+++ resolved
@@ -29,13 +29,8 @@
 use kernel::SystemResult;
 use protocol::results::{QueryErrorBuilder, QueryEvent};
 
-<<<<<<< HEAD
-use crate::query::{Plan, QueryProcessor};
-use protocol::Sender;
-=======
 use protocol::Sender;
 use query::{Plan, QueryProcessor};
->>>>>>> 00c1ecb8
 use sqlparser::{ast::Statement, dialect::PostgreSqlDialect, parser::Parser};
 use std::sync::{Arc, Mutex};
 use storage::{backend::BackendStorage, frontend::FrontendStorage};
@@ -93,7 +88,6 @@
                     DropTableCommand::new(table, self.storage.clone(), self.session.clone()).execute()?;
                 }
                 Ok(())
-<<<<<<< HEAD
             },
             Ok(Plan::InsertRows(insert_info)) => {
                 InsertCommand::new(
@@ -103,11 +97,6 @@
                         self.session.clone(),
                     )
                     .execute()
-=======
-            }
-            Ok(Plan::InsertRows(insert_rows)) => {
-                InsertCommand::new(raw_sql_query, insert_rows, self.storage.clone(), self.session.clone()).execute()
->>>>>>> 00c1ecb8
             }
             Ok(Plan::NotProcessed(statement)) => match statement {
                 Statement::StartTransaction { .. } => {
