--- conflicted
+++ resolved
@@ -47,7 +47,6 @@
         }
     }
 
-<<<<<<< HEAD
     pub fn is_string(&self) -> bool {
         *self == Self::String
     }
@@ -72,8 +71,6 @@
     }
 }
 
-=======
->>>>>>> e7b1b54f
 /// value shared by the row.
 #[derive(Debug, Clone, PartialEq, Eq, Ord, PartialOrd, Hash)]
 pub enum Datum<'a> {
@@ -162,7 +159,6 @@
         Datum::SqlType(val)
     }
 
-<<<<<<< HEAD
     pub fn scalar_type(&self) -> Option<ScalarType> {
         match self {
             Datum::Null => None,
@@ -180,8 +176,6 @@
     }
 
     // @TODO: Add accessor helper functions.
-=======
->>>>>>> e7b1b54f
     pub fn as_i16(&self) -> i16 {
         match self {
             Self::Int16(val) => *val,
@@ -252,7 +246,6 @@
             _ => panic!("invalid use of Datum::as_sql_type"),
         }
     }
-<<<<<<< HEAD
 
     pub fn is_integer(&self) -> bool {
         match self {
@@ -299,8 +292,6 @@
     }
 
     // arithmetic operations
-=======
->>>>>>> e7b1b54f
 }
 
 #[derive(Debug, Clone)]
