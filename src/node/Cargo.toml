--- conflicted
+++ resolved
@@ -23,15 +23,5 @@
 protocol = { path = "../protocol" }
 log = "0.4.8"
 simple_logger = { version = "1.6.0", default-features = false }
-<<<<<<< HEAD
-futures-lite = "0.1.6"
-async-std = "1.6.2"
 async-dup = "1.2.1"
-async-native-tls = "0.3.3"
-crossbeam-channel = "0.4.2"
-async-mutex = "1.1.5"
-blocking = "0.4.7"
-=======
-async-dup = "1.2.1"
-blocking = "0.5.0"
->>>>>>> 00c1ecb8
+blocking = "0.5.0"