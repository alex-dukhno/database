// Copyright 2020 Alex Dukhno
//
// Licensed under the Apache License, Version 2.0 (the "License");
// you may not use this file except in compliance with the License.
// You may obtain a copy of the License at
//
//     http://www.apache.org/licenses/LICENSE-2.0
//
// Unless required by applicable law or agreed to in writing, software
// distributed under the License is distributed on an "AS IS" BASIS,
// WITHOUT WARRANTIES OR CONDITIONS OF ANY KIND, either express or implied.
// See the License for the specific language governing permissions and
// limitations under the License.

use async_dup::Arc as AsyncArc;
<<<<<<< HEAD
use protocol::{Command, ProtocolConfiguration};
use smol::{Async, Task};
=======
use async_io::Async;
use futures_lite::future::block_on;
use protocol::{Command, ProtocolConfiguration, Receiver};
use smol::{self, Task};
>>>>>>> 00c1ecb8
use sql_engine::QueryExecutor;
use std::{
    env,
    net::TcpListener,
    path::{Path, PathBuf},
    sync::{
        atomic::{AtomicU8, Ordering},
        Arc, Mutex,
    },
};
use storage::{backend::SledBackendStorage, frontend::FrontendStorage};

const PORT: u16 = 5432;
const HOST: [u8; 4] = [0, 0, 0, 0];

pub const RUNNING: u8 = 0;
pub const STOPPED: u8 = 1;

pub fn start() {
<<<<<<< HEAD
    smol::run(async {
        let local_address = format!("{}:{}", HOST, PORT);
        log::debug!("Starting server on {}", local_address);
        let storage: Arc<Mutex<FrontendStorage<SledBackendStorage>>> =
            Arc::new(Mutex::new(FrontendStorage::default().unwrap()));
        let listener = Async::<TcpListener>::bind(local_address.as_str()).expect("OK");
=======
    block_on(async {
        let storage: Arc<Mutex<FrontendStorage<SledBackendStorage>>> =
            Arc::new(Mutex::new(FrontendStorage::default().unwrap()));
        let listener = Async::<TcpListener>::bind((HOST, PORT)).expect("OK");
>>>>>>> 00c1ecb8

        let state = Arc::new(AtomicU8::new(RUNNING));
        let config = protocol_configuration();

        while let Ok((tcp_stream, address)) = listener.accept().await {
            let tcp_stream = AsyncArc::new(tcp_stream);
            if let Ok((mut receiver, sender)) = protocol::hand_shake(tcp_stream, address, &config)
                .await
                .expect("no io errors")
            {
                if state.load(Ordering::SeqCst) == STOPPED {
                    return;
                }
                let state = state.clone();
                let storage = storage.clone();
                let sender = Arc::new(sender);
                let s = sender.clone();
                Task::spawn(async move {
                    let mut query_executor = QueryExecutor::new(storage.clone(), s);
                    log::debug!("ready to handle query");

                    Task::spawn(async move {
                        loop {
                            match receiver.receive().await {
                                Err(e) => {
                                    log::error!("UNEXPECTED ERROR: {:?}", e);
                                    state.store(STOPPED, Ordering::SeqCst);
                                    return;
                                }
                                Ok(Err(e)) => {
                                    log::error!("UNEXPECTED ERROR: {:?}", e);
                                    state.store(STOPPED, Ordering::SeqCst);
                                    return;
                                }
                                Ok(Ok(Command::Terminate)) => {
                                    log::debug!("Closing connection with client");
                                    break;
                                }
                                Ok(Ok(Command::Query(sql_query))) => {
                                    query_executor.execute(sql_query.as_str()).expect("no system error");
                                }
                            }
                        }
                    })
                    .detach();
                })
                .detach();
            }
        }
    });
}

fn pfx_certificate_path() -> PathBuf {
    let file = env::var("PFX_CERTIFICATE_FILE").unwrap();
    let path = Path::new(&file);
    if path.is_absolute() {
        return path.to_path_buf();
    }

    let current_dir = env::current_dir().unwrap();
    current_dir.as_path().join(path)
}

fn pfx_certificate_password() -> String {
    env::var("PFX_CERTIFICATE_PASSWORD").unwrap()
}

fn protocol_configuration() -> ProtocolConfiguration {
    match env::var("SECURE") {
        Ok(s) => match s.to_lowercase().as_str() {
            "ssl_only" => ProtocolConfiguration::with_ssl(pfx_certificate_path(), pfx_certificate_password()),
            _ => ProtocolConfiguration::none(),
        },
        _ => ProtocolConfiguration::none(),
    }
}<|MERGE_RESOLUTION|>--- conflicted
+++ resolved
@@ -13,15 +13,10 @@
 // limitations under the License.
 
 use async_dup::Arc as AsyncArc;
-<<<<<<< HEAD
-use protocol::{Command, ProtocolConfiguration};
-use smol::{Async, Task};
-=======
 use async_io::Async;
 use futures_lite::future::block_on;
 use protocol::{Command, ProtocolConfiguration, Receiver};
 use smol::{self, Task};
->>>>>>> 00c1ecb8
 use sql_engine::QueryExecutor;
 use std::{
     env,
@@ -41,19 +36,10 @@
 pub const STOPPED: u8 = 1;
 
 pub fn start() {
-<<<<<<< HEAD
-    smol::run(async {
-        let local_address = format!("{}:{}", HOST, PORT);
-        log::debug!("Starting server on {}", local_address);
-        let storage: Arc<Mutex<FrontendStorage<SledBackendStorage>>> =
-            Arc::new(Mutex::new(FrontendStorage::default().unwrap()));
-        let listener = Async::<TcpListener>::bind(local_address.as_str()).expect("OK");
-=======
     block_on(async {
         let storage: Arc<Mutex<FrontendStorage<SledBackendStorage>>> =
             Arc::new(Mutex::new(FrontendStorage::default().unwrap()));
         let listener = Async::<TcpListener>::bind((HOST, PORT)).expect("OK");
->>>>>>> 00c1ecb8
 
         let state = Arc::new(AtomicU8::new(RUNNING));
         let config = protocol_configuration();
