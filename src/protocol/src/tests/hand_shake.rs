--- conflicted
+++ resolved
@@ -15,11 +15,6 @@
 use crate::{
     hand_shake,
     messages::{Encryption, Message},
-<<<<<<< HEAD
-    tests::{async_io, async_io::empty_file_named, certificate_content, pg_frontend},
-    ProtocolConfiguration,
-};
-=======
     tests::{
         async_io::{empty_file_named, TestCase},
         certificate_content, pg_frontend,
@@ -27,7 +22,6 @@
     ProtocolConfiguration,
 };
 use futures_lite::future::block_on;
->>>>>>> 00c1ecb8
 use std::{
     io::Write,
     net::{Ipv4Addr, SocketAddr, SocketAddrV4},
@@ -41,175 +35,6 @@
         .expect("write certificate content to temp file");
     named_temp_file.path().to_path_buf()
 }
-<<<<<<< HEAD
-
-#[async_std::test]
-async fn trying_read_from_empty_stream() {
-    let test_case = async_io::TestCase::with_content(vec![]).await;
-
-    let config = ProtocolConfiguration::none();
-
-    let result = hand_shake(
-        test_case,
-        SocketAddr::V4(SocketAddrV4::new(Ipv4Addr::new(127, 0, 0, 1), 8080)),
-        &config,
-    )
-    .await;
-
-    assert!(result.is_err());
-}
-
-#[async_std::test]
-async fn trying_read_only_length_of_ssl_message() {
-    let test_case = async_io::TestCase::with_content(vec![&[0, 0, 0, 8], &[]]).await;
-
-    let config = ProtocolConfiguration::none();
-
-    let result = hand_shake(
-        test_case,
-        SocketAddr::V4(SocketAddrV4::new(Ipv4Addr::new(127, 0, 0, 1), 8080)),
-        &config,
-    )
-    .await;
-
-    assert!(result.is_err());
-}
-
-#[async_std::test]
-async fn sending_reject_notification_for_none_secure() {
-    let test_case =
-        async_io::TestCase::with_content(vec![pg_frontend::Message::SslRequired.as_vec().as_slice(), &[]]).await;
-
-    let config = ProtocolConfiguration::none();
-
-    let result = hand_shake(
-        test_case.clone(),
-        SocketAddr::V4(SocketAddrV4::new(Ipv4Addr::new(127, 0, 0, 1), 8080)),
-        &config,
-    )
-    .await;
-
-    assert!(result.is_err());
-
-    let actual_content = test_case.read_result().await;
-    let mut expected_content = Vec::new();
-    expected_content.extend_from_slice(Encryption::RejectSsl.into());
-    assert_eq!(actual_content, expected_content);
-}
-
-#[async_std::test]
-async fn sending_accept_notification_for_ssl_only_secure() {
-    let test_case =
-        async_io::TestCase::with_content(vec![pg_frontend::Message::SslRequired.as_vec().as_slice(), &[]]).await;
-
-    let config = ProtocolConfiguration::with_ssl(path_to_temp_certificate(), "password".to_owned());
-
-    let result = hand_shake(
-        test_case.clone(),
-        SocketAddr::V4(SocketAddrV4::new(Ipv4Addr::new(127, 0, 0, 1), 8080)),
-        &config,
-    )
-    .await;
-
-    assert!(result.is_err());
-
-    let actual_content = test_case.read_result().await;
-    let mut expected_content = Vec::new();
-    expected_content.extend_from_slice(Encryption::AcceptSsl.into());
-    assert_eq!(actual_content, expected_content);
-}
-
-#[async_std::test]
-async fn successful_connection_handshake_for_none_secure() {
-    let test_case = async_io::TestCase::with_content(vec![
-        pg_frontend::Message::SslRequired.as_vec().as_slice(),
-        pg_frontend::Message::Setup(vec![
-            ("user", "username"),
-            ("database", "database_name"),
-            ("application_name", "psql"),
-            ("client_encoding", "UTF8"),
-        ])
-        .as_vec()
-        .as_slice(),
-        pg_frontend::Message::Password("123").as_vec().as_slice(),
-        &[],
-    ])
-    .await;
-
-    let config = ProtocolConfiguration::none();
-
-    let result = hand_shake(
-        test_case.clone(),
-        SocketAddr::V4(SocketAddrV4::new(Ipv4Addr::new(127, 0, 0, 1), 8080)),
-        &config,
-    )
-    .await;
-
-    assert!(result.is_ok());
-
-    let actual_content = test_case.read_result().await;
-    let mut expected_content = Vec::new();
-    expected_content.extend_from_slice(Encryption::RejectSsl.into());
-    expected_content.extend_from_slice(Message::AuthenticationCleartextPassword.as_vec().as_slice());
-    expected_content.extend_from_slice(Message::AuthenticationOk.as_vec().as_slice());
-    expected_content.extend_from_slice(
-        Message::ParameterStatus("client_encoding".to_owned(), "UTF8".to_owned())
-            .as_vec()
-            .as_slice(),
-    );
-    expected_content.extend_from_slice(
-        Message::ParameterStatus("DateStyle".to_owned(), "ISO".to_owned())
-            .as_vec()
-            .as_slice(),
-    );
-    assert_eq!(actual_content, expected_content);
-}
-
-#[async_std::test]
-#[ignore] //TODO find work around not to do real SSL handshake
-async fn successful_connection_handshake_for_ssl_only_secure() {
-    let test_case = async_io::TestCase::with_content(vec![
-        pg_frontend::Message::SslRequired.as_vec().as_slice(),
-        pg_frontend::Message::Setup(vec![
-            ("user", "username"),
-            ("database", "database_name"),
-            ("application_name", "psql"),
-            ("client_encoding", "UTF8"),
-        ])
-        .as_vec()
-        .as_slice(),
-        pg_frontend::Message::Password("123").as_vec().as_slice(),
-    ])
-    .await;
-
-    let config = ProtocolConfiguration::with_ssl(path_to_temp_certificate(), "password".to_owned());
-
-    let result = hand_shake(
-        test_case.clone(),
-        SocketAddr::V4(SocketAddrV4::new(Ipv4Addr::new(127, 0, 0, 1), 8080)),
-        &config,
-    )
-    .await;
-
-    assert!(result.is_ok());
-
-    let actual_content = test_case.read_result().await;
-    let mut expected_content = Vec::new();
-    expected_content.extend_from_slice(Encryption::AcceptSsl.into());
-    expected_content.extend_from_slice(Message::AuthenticationCleartextPassword.as_vec().as_slice());
-    expected_content.extend_from_slice(Message::AuthenticationOk.as_vec().as_slice());
-    expected_content.extend_from_slice(
-        Message::ParameterStatus("client_encoding".to_owned(), "UTF8".to_owned())
-            .as_vec()
-            .as_slice(),
-    );
-    expected_content.extend_from_slice(
-        Message::ParameterStatus("DateStyle".to_owned(), "ISO".to_owned())
-            .as_vec()
-            .as_slice(),
-    );
-    assert_eq!(actual_content, expected_content);
-=======
 
 #[test]
 fn trying_read_from_empty_stream() {
@@ -385,5 +210,4 @@
         );
         assert_eq!(actual_content, expected_content);
     });
->>>>>>> 00c1ecb8
 }