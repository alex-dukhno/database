--- conflicted
+++ resolved
@@ -12,43 +12,15 @@
 // See the License for the specific language governing permissions and
 // limitations under the License.
 
-<<<<<<< HEAD
-use crate::{messages::Message, tests::async_io, Channel, Command, RequestReceiver, VERSION_3};
-use async_mutex::Mutex as AsyncMutex;
-use std::{io, sync::Arc};
-=======
 use crate::{messages::Message, tests::async_io::TestCase, Channel, Command, Receiver, RequestReceiver, VERSION_3};
 use async_mutex::Mutex as AsyncMutex;
 use futures_lite::future::block_on;
 use std::sync::Arc;
->>>>>>> 00c1ecb8
 
 #[cfg(test)]
 mod read_query {
     use super::*;
 
-<<<<<<< HEAD
-    #[async_std::test]
-    async fn read_termination_command() -> io::Result<()> {
-        let test_case = super::async_io::TestCase::with_content(vec![&[88], &[0, 0, 0, 4]]).await;
-        let channel = Arc::new(AsyncMutex::new(Channel::Plain(test_case)));
-        let mut receiver = RequestReceiver::new((VERSION_3, vec![]), channel);
-
-        let query = receiver.receive().await?;
-        assert_eq!(query, Ok(Command::Terminate));
-
-        Ok(())
-    }
-
-    #[async_std::test]
-    async fn read_query_successfully() -> io::Result<()> {
-        let test_case = super::async_io::TestCase::with_content(vec![&[81], &[0, 0, 0, 14], b"select 1;\0"]).await;
-        let channel = Arc::new(AsyncMutex::new(Channel::Plain(test_case.clone())));
-        let mut receiver = RequestReceiver::new((VERSION_3, vec![]), channel);
-
-        let query = receiver.receive().await?;
-        assert_eq!(query, Ok(Command::Query("select 1;".to_owned())));
-=======
     #[test]
     fn read_termination_command() {
         block_on(async {
@@ -67,7 +39,6 @@
             let test_case = TestCase::with_content(vec![&[81], &[0, 0, 0, 14], b"select 1;\0"]);
             let channel = Arc::new(AsyncMutex::new(Channel::Plain(test_case.clone())));
             let mut receiver = RequestReceiver::new((VERSION_3, vec![]), channel);
->>>>>>> 00c1ecb8
 
             let query = receiver.receive().await.expect("no io errors");
             assert_eq!(query, Ok(Command::Query("select 1;".to_owned())));
@@ -79,60 +50,36 @@
         });
     }
 
-<<<<<<< HEAD
-    #[async_std::test]
-    async fn unexpected_eof_when_read_type_code_of_query_request() {
-        let test_case = super::async_io::TestCase::with_content(vec![]).await;
-        let channel = Arc::new(AsyncMutex::new(Channel::Plain(test_case)));
-        let mut connection = RequestReceiver::new((VERSION_3, vec![]), channel);
-=======
     #[test]
     fn unexpected_eof_when_read_type_code_of_query_request() {
         block_on(async {
             let test_case = TestCase::with_content(vec![]);
             let channel = Arc::new(AsyncMutex::new(Channel::Plain(test_case)));
             let mut connection = RequestReceiver::new((VERSION_3, vec![]), channel);
->>>>>>> 00c1ecb8
 
             let query = connection.receive().await;
             assert!(query.is_err());
         });
     }
 
-<<<<<<< HEAD
-    #[async_std::test]
-    async fn unexpected_eof_when_read_length_of_query() {
-        let test_case = super::async_io::TestCase::with_content(vec![&[81]]).await;
-        let channel = Arc::new(AsyncMutex::new(Channel::Plain(test_case)));
-        let mut connection = RequestReceiver::new((VERSION_3, vec![]), channel);
-=======
     #[test]
     fn unexpected_eof_when_read_length_of_query() {
         block_on(async {
             let test_case = TestCase::with_content(vec![&[81]]);
             let channel = Arc::new(AsyncMutex::new(Channel::Plain(test_case)));
             let mut connection = RequestReceiver::new((VERSION_3, vec![]), channel);
->>>>>>> 00c1ecb8
 
             let query = connection.receive().await;
             assert!(query.is_err());
         });
     }
 
-<<<<<<< HEAD
-    #[async_std::test]
-    async fn unexpected_eof_when_query_string() {
-        let test_case = super::async_io::TestCase::with_content(vec![&[81], &[0, 0, 0, 14], b"sel;\0"]).await;
-        let channel = Arc::new(AsyncMutex::new(Channel::Plain(test_case)));
-        let mut connection = RequestReceiver::new((VERSION_3, vec![]), channel);
-=======
     #[test]
     fn unexpected_eof_when_query_string() {
         block_on(async {
             let test_case = TestCase::with_content(vec![&[81], &[0, 0, 0, 14], b"sel;\0"]);
             let channel = Arc::new(AsyncMutex::new(Channel::Plain(test_case)));
             let mut connection = RequestReceiver::new((VERSION_3, vec![]), channel);
->>>>>>> 00c1ecb8
 
             let query = connection.receive().await;
             assert!(query.is_err());
