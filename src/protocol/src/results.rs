--- conflicted
+++ resolved
@@ -145,12 +145,8 @@
     SchemaDoesNotExist(String),
     SchemaHasDependentObjects(String),
     TableDoesNotExist(String),
-<<<<<<< HEAD
     ColumnDoesNotExist(String),
-=======
-    ColumnDoesNotExist(Vec<String>),
     InvalidParameterValue(String),
->>>>>>> 7f1522b9
     PreparedStatementDoesNotExist(String),
     PortalDoesNotExist(String),
     ProtocolViolation(String),
@@ -701,25 +697,6 @@
         }
 
         #[test]
-<<<<<<< HEAD
-=======
-        fn multiple_columns_does_not_exists() {
-            let message: BackendMessage = QueryError::column_does_not_exist(vec![
-                "column_not_in_table1".to_owned(),
-                "column_not_in_table2".to_owned(),
-            ])
-            .into();
-            assert_eq!(
-                message,
-                BackendMessage::ErrorResponse(
-                    Some("ERROR"),
-                    Some("42703"),
-                    Some("columns column_not_in_table1, column_not_in_table2 do not exist".to_owned()),
-                )
-            )
-        }
-
-        #[test]
         fn invalid_parameter_value() {
             let messages: BackendMessage =
                 QueryError::invalid_parameter_value("Wrong parameter value".to_owned()).into();
@@ -730,7 +707,6 @@
         }
 
         #[test]
->>>>>>> 7f1522b9
         fn prepared_statement_does_not_exists() {
             let messages: BackendMessage =
                 QueryError::prepared_statement_does_not_exist("statement_name".to_owned()).into();
