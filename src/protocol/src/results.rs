// Copyright 2020 Alex Dukhno
//
// Licensed under the Apache License, Version 2.0 (the "License");
// you may not use this file except in compliance with the License.
// You may obtain a copy of the License at
//
//     http://www.apache.org/licenses/LICENSE-2.0
//
// Unless required by applicable law or agreed to in writing, software
// distributed under the License is distributed on an "AS IS" BASIS,
// WITHOUT WARRANTIES OR CONDITIONS OF ANY KIND, either express or implied.
// See the License for the specific language governing permissions and
// limitations under the License.

use crate::{
    messages::{BackendMessage, ColumnMetadata},
    sql_types::PostgreSqlType,
};
use std::fmt::{self, Display, Formatter};

/// Represents result of SQL query execution
pub type QueryResult = std::result::Result<QueryEvent, QueryError>;
/// Represents selected columns from tables
pub type Description = Vec<(String, PostgreSqlType)>;
/// Represents selected data from tables
pub type Projection = (Description, Vec<Vec<String>>);

/// Represents successful events that can happen in server backend
#[derive(Clone, Debug, PartialEq)]
pub enum QueryEvent {
    /// Schema successfully created
    SchemaCreated,
    /// Schema successfully dropped
    SchemaDropped,
    /// Table successfully created
    TableCreated,
    /// Table successfully dropped
    TableDropped,
    /// Variable successfully set
    VariableSet,
    /// Transaction is started
    TransactionStarted,
    /// Number of records inserted into a table
    RecordsInserted(usize),
    /// Records selected from database
    RecordsSelected(Projection),
    /// Number of records updated into a table
    RecordsUpdated(usize),
    /// Number of records deleted into a table
    RecordsDeleted(usize),
    /// Parameters described needed by a prepared statement
    PreparedStatementDescribed(Vec<PostgreSqlType>, Description),
    /// Parsing the extended query is complete
    ParseComplete,
    /// Processing of the query is complete
    QueryComplete,
}

impl Into<Vec<BackendMessage>> for QueryEvent {
    fn into(self) -> Vec<BackendMessage> {
        match self {
            QueryEvent::SchemaCreated => vec![BackendMessage::CommandComplete("CREATE SCHEMA".to_owned())],
            QueryEvent::SchemaDropped => vec![BackendMessage::CommandComplete("DROP SCHEMA".to_owned())],
            QueryEvent::TableCreated => vec![BackendMessage::CommandComplete("CREATE TABLE".to_owned())],
            QueryEvent::TableDropped => vec![BackendMessage::CommandComplete("DROP TABLE".to_owned())],
            QueryEvent::VariableSet => vec![BackendMessage::CommandComplete("SET".to_owned())],
            QueryEvent::TransactionStarted => vec![BackendMessage::CommandComplete("BEGIN".to_owned())],
            QueryEvent::RecordsInserted(records) => {
                vec![BackendMessage::CommandComplete(format!("INSERT 0 {}", records))]
            }
            QueryEvent::RecordsSelected(projection) => {
                let definition = projection.0;
                let description: Vec<ColumnMetadata> = definition
                    .into_iter()
                    .map(|(name, sql_type)| ColumnMetadata::new(name, sql_type.pg_oid(), sql_type.pg_len()))
                    .collect();
                let records = projection.1;
                let len = records.len();
                let mut messages = vec![BackendMessage::RowDescription(description)];
                for record in records {
                    messages.push(BackendMessage::DataRow(record));
                }
                messages.push(BackendMessage::CommandComplete(format!("SELECT {}", len)));
                messages
            }
            QueryEvent::RecordsUpdated(records) => vec![BackendMessage::CommandComplete(format!("UPDATE {}", records))],
            QueryEvent::RecordsDeleted(records) => vec![BackendMessage::CommandComplete(format!("DELETE {}", records))],
            QueryEvent::PreparedStatementDescribed(param_types, description) => {
                let desc_message = if description.is_empty() {
                    BackendMessage::NoData
                } else {
                    let columns: Vec<ColumnMetadata> = description
                        .into_iter()
                        .map(|(name, sql_type)| ColumnMetadata::new(name, sql_type.pg_oid(), sql_type.pg_len()))
                        .collect();
                    BackendMessage::RowDescription(columns)
                };

                let type_ids = param_types.iter().map(|t| t.pg_oid()).collect();
                vec![BackendMessage::ParameterDescription(type_ids), desc_message]
            }
            QueryEvent::QueryComplete => vec![BackendMessage::ReadyForQuery],
            QueryEvent::ParseComplete => vec![BackendMessage::ParseComplete],
        }
    }
}

/// Message severities
/// Reference: defined in https://www.postgresql.org/docs/12/protocol-error-fields.html
#[derive(Debug, Clone, Copy, Eq, PartialEq)]
pub(crate) enum Severity {
    Error,
    Fatal,
    Panic,
    Warning,
    Notice,
    Debug,
    Info,
    Log,
}

// easy conversion into a string.
impl Into<&'static str> for Severity {
    fn into(self) -> &'static str {
        match self {
            Self::Error => "ERROR",
            Self::Fatal => "FATAL",
            Self::Panic => "PANIC",
            Self::Warning => "WARNING",
            Self::Notice => "NOTICE",
            Self::Debug => "DEBUG",
            Self::Info => "INFO",
            Self::Log => "LOG",
        }
    }
}

#[derive(Debug, PartialEq, Clone)]
pub(crate) enum QueryErrorKind {
    SchemaAlreadyExists(String),
    TableAlreadyExists(String),
    SchemaDoesNotExist(String),
    SchemaHasDependentObjects(String),
    TableDoesNotExist(String),
    ColumnDoesNotExist(Vec<String>),
    PreparedStatementDoesNotExist(String),
    FeatureNotSupported(String),
    TooManyInsertExpressions,
    NumericTypeOutOfRange {
        pg_type: PostgreSqlType,
        column_name: String,
        row_index: usize, // TODO make it optional - does not make sense for update query
    },
    DataTypeMismatch {
        pg_type: PostgreSqlType,
        value: String,
        column_name: String,
        row_index: usize, // TODO make it optional - does not make sense for update query
    },
    StringTypeLengthMismatch {
        pg_type: PostgreSqlType,
        len: u64,
        column_name: String,
        row_index: usize, // TODO make it optional - does not make sense for update query
    },
    UndefinedFunction {
        operator: String,
        left_type: String,
        right_type: String,
    },
    AmbiguousColumnName {
        column: String,
    },
    UndefinedColumn {
        column: String,
    },
    SyntaxError(String),
}

impl QueryErrorKind {
    fn code(&self) -> &'static str {
        match self {
            Self::SchemaAlreadyExists(_) => "42P06",
            Self::TableAlreadyExists(_) => "42P07",
            Self::SchemaDoesNotExist(_) => "3F000",
            Self::SchemaHasDependentObjects(_) => "2BP01",
            Self::TableDoesNotExist(_) => "42P01",
            Self::ColumnDoesNotExist(_) => "42703",
            Self::PreparedStatementDoesNotExist(_) => "26000",
            Self::FeatureNotSupported(_) => "0A000",
            Self::TooManyInsertExpressions => "42601",
            Self::NumericTypeOutOfRange { .. } => "22003",
            Self::DataTypeMismatch { .. } => "2200G",
            Self::StringTypeLengthMismatch { .. } => "22026",
            Self::UndefinedFunction { .. } => "42883",
            Self::AmbiguousColumnName { .. } => "42702",
            Self::UndefinedColumn { .. } => "42883",
            Self::SyntaxError(_) => "42601",
        }
    }
}

impl Display for QueryErrorKind {
    fn fmt(&self, f: &mut Formatter<'_>) -> fmt::Result {
        match self {
            Self::SchemaAlreadyExists(schema_name) => write!(f, "schema \"{}\" already exists", schema_name),
            Self::TableAlreadyExists(table_name) => write!(f, "table \"{}\" already exists", table_name),
            Self::SchemaDoesNotExist(schema_name) => write!(f, "schema \"{}\" does not exist", schema_name),
            Self::SchemaHasDependentObjects(schema_name) => {
                write!(f, "schema \"{}\" has dependent objects", schema_name)
            }
            Self::TableDoesNotExist(table_name) => write!(f, "table \"{}\" does not exist", table_name),
            Self::ColumnDoesNotExist(columns) => {
                if columns.len() > 1 {
                    write!(f, "columns {} do not exist", columns.join(", "))
                } else {
                    write!(f, "column {} does not exist", columns[0])
                }
            }
            Self::PreparedStatementDoesNotExist(statement_name) => {
                write!(f, "prepared statement {} does not exist", statement_name)
            }
            Self::FeatureNotSupported(raw_sql_query) => {
                write!(f, "Currently, Query '{}' can't be executed", raw_sql_query)
            }
            Self::TooManyInsertExpressions => write!(f, "INSERT has more expressions than target columns"),
            Self::NumericTypeOutOfRange {
                pg_type,
                column_name,
                row_index,
            } => write!(
                f,
                "{} is out of range for column '{}' at row {}",
                pg_type, column_name, row_index
            ),
            Self::DataTypeMismatch {
                pg_type,
                value,
                column_name,
                row_index,
            } => write!(
                f,
                "invalid input syntax for type {} for column '{}' at row {}: \"{}\"",
                pg_type, column_name, row_index, value
            ),
            Self::StringTypeLengthMismatch {
                pg_type,
                len,
                column_name,
                row_index,
            } => write!(
                f,
                "value too long for type {}({}) for column '{}' at row {}",
                pg_type, len, column_name, row_index
            ),
            Self::UndefinedFunction {
                operator,
                left_type,
                right_type,
            } => write!(
                f,
                "operator does not exist: ({} {} {})",
                left_type, operator, right_type
            ),
            Self::AmbiguousColumnName { column } => write!(f, "use of ambiguous column name in context: '{}'", column),
            Self::UndefinedColumn { column } => write!(f, "use of undefined column: '{}'", column),
            Self::SyntaxError(expression) => write!(f, "syntax error in {}", expression),
        }
    }
}

/// Represents error during query execution
#[derive(Debug, PartialEq, Clone)]
pub struct QueryError {
    severity: Severity,
    kind: QueryErrorKind,
}

impl QueryError {
    fn code(&self) -> Option<&'static str> {
        Some(self.kind.code())
    }

    fn severity(&self) -> Option<&'static str> {
        let severity: &'static str = self.severity.into();
        Some(severity)
    }

    fn message(&self) -> Option<String> {
        Some(format!("{}", self.kind))
    }
}

impl Into<BackendMessage> for QueryError {
    fn into(self) -> BackendMessage {
        BackendMessage::ErrorResponse(self.severity(), self.code(), self.message())
    }
}

impl QueryError {
    /// schema already exists error constructor
    pub fn schema_already_exists(schema_name: String) -> QueryError {
        QueryError {
            severity: Severity::Error,
            kind: QueryErrorKind::SchemaAlreadyExists(schema_name),
        }
    }

    /// schema does not exist error constructor
    pub fn schema_does_not_exist(schema_name: String) -> QueryError {
        QueryError {
            severity: Severity::Error,
            kind: QueryErrorKind::SchemaDoesNotExist(schema_name),
        }
    }

    /// schema has dependent objects error constructor
    pub fn schema_has_dependent_objects(schema_name: String) -> QueryError {
        QueryError {
            severity: Severity::Error,
            kind: QueryErrorKind::SchemaHasDependentObjects(schema_name),
        }
    }

    /// table already exists error constructor
    pub fn table_already_exists(table_name: String) -> QueryError {
        QueryError {
            severity: Severity::Error,
            kind: QueryErrorKind::TableAlreadyExists(table_name),
        }
    }

    /// table does not exist error constructor
    pub fn table_does_not_exist(table_name: String) -> QueryError {
        QueryError {
            severity: Severity::Error,
            kind: QueryErrorKind::TableDoesNotExist(table_name),
        }
    }

    /// column does not exists error constructor
    pub fn column_does_not_exist(non_existing_columns: Vec<String>) -> QueryError {
        QueryError {
            severity: Severity::Error,
            kind: QueryErrorKind::ColumnDoesNotExist(non_existing_columns),
        }
    }

    /// prepared statement does not exist error constructor
    pub fn prepared_statement_does_not_exist(statement_name: String) -> QueryError {
        QueryError {
            severity: Severity::Error,
            kind: QueryErrorKind::PreparedStatementDoesNotExist(statement_name),
        }
    }

    /// not supported operation error constructor
    pub fn feature_not_supported(feature_description: String) -> QueryError {
        QueryError {
            severity: Severity::Error,
            kind: QueryErrorKind::FeatureNotSupported(feature_description),
        }
    }

    /// too many insert expressions errors constructors
    pub fn too_many_insert_expressions() -> QueryError {
        QueryError {
            severity: Severity::Error,
            kind: QueryErrorKind::TooManyInsertExpressions,
        }
    }

    /// syntax error in the expression as part of query
    pub fn syntax_error(expression: String) -> QueryError {
        QueryError {
            severity: Severity::Error,
            kind: QueryErrorKind::SyntaxError(expression),
        }
    }

    /// operator or function is not found for operands
    pub fn undefined_function(operator: String, left_type: String, right_type: String) -> QueryError {
        QueryError {
            severity: Severity::Error,
            kind: QueryErrorKind::UndefinedFunction {
                operator,
                left_type,
                right_type,
            },
        }
    }

<<<<<<< HEAD
    /// when the name of a column is ambiguous in a multi-table context
    pub fn ambiguous_column(mut self, column: String) -> Self {
        self.errors.push(QueryErrorInner {
            severity: Severity::Error,
            kind: QueryErrorKind::AmbiguousColumnName { column },
        });
        self
    }

    /// user of an undefined column
    pub fn undefined_column(mut self, column: String) -> Self {
        self.errors.push(QueryErrorInner {
            severity: Severity::Error,
            kind: QueryErrorKind::UndefinedColumn { column },
        });
        self
    }

    // These errors can be generated multiple at a time which is why they are &mut self
    // and the rest are mut self.

=======
>>>>>>> e7b1b54f
    /// numeric out of range constructor
    pub fn out_of_range(pg_type: PostgreSqlType, column_name: String, row_index: usize) -> QueryError {
        QueryError {
            severity: Severity::Error,
            kind: QueryErrorKind::NumericTypeOutOfRange {
                pg_type,
                column_name,
                row_index,
            },
        }
    }

    /// type mismatch constructor
    pub fn type_mismatch(value: &str, pg_type: PostgreSqlType, column_name: String, row_index: usize) -> QueryError {
        QueryError {
            severity: Severity::Error,
            kind: QueryErrorKind::DataTypeMismatch {
                pg_type,
                value: value.to_owned(),
                column_name,
                row_index,
            },
        }
    }

    /// length of string types do not match constructor
    pub fn string_length_mismatch(
        pg_type: PostgreSqlType,
        len: u64,
        column_name: String,
        row_index: usize,
    ) -> QueryError {
        QueryError {
            severity: Severity::Error,
            kind: QueryErrorKind::StringTypeLengthMismatch {
                pg_type,
                len,
                column_name,
                row_index,
            },
        }
    }
}

#[cfg(test)]
mod tests {
    use super::*;

    #[cfg(test)]
    mod query_event {
        use super::*;

        #[test]
        fn create_schema() {
            let messages: Vec<BackendMessage> = QueryEvent::SchemaCreated.into();
            assert_eq!(
                messages,
                vec![BackendMessage::CommandComplete("CREATE SCHEMA".to_owned())]
            )
        }

        #[test]
        fn drop_schema() {
            let messages: Vec<BackendMessage> = QueryEvent::SchemaDropped.into();
            assert_eq!(
                messages,
                vec![BackendMessage::CommandComplete("DROP SCHEMA".to_owned())]
            )
        }

        #[test]
        fn create_table() {
            let messages: Vec<BackendMessage> = QueryEvent::TableCreated.into();
            assert_eq!(
                messages,
                vec![BackendMessage::CommandComplete("CREATE TABLE".to_owned())]
            );
        }

        #[test]
        fn drop_table() {
            let messages: Vec<BackendMessage> = QueryEvent::TableDropped.into();
            assert_eq!(messages, vec![BackendMessage::CommandComplete("DROP TABLE".to_owned())]);
        }

        #[test]
        fn insert_record() {
            let records_number = 3;
            let messages: Vec<BackendMessage> = QueryEvent::RecordsInserted(records_number).into();
            assert_eq!(
                messages,
                vec![BackendMessage::CommandComplete(format!("INSERT 0 {}", records_number))]
            )
        }

        #[test]
        fn select_records() {
            let projection = (
                vec![
                    ("column_name_1".to_owned(), PostgreSqlType::SmallInt),
                    ("column_name_2".to_owned(), PostgreSqlType::SmallInt),
                ],
                vec![
                    vec!["1".to_owned(), "2".to_owned()],
                    vec!["3".to_owned(), "4".to_owned()],
                ],
            );
            let messages: Vec<BackendMessage> = QueryEvent::RecordsSelected(projection).into();
            assert_eq!(
                messages,
                vec![
                    BackendMessage::RowDescription(vec![
                        ColumnMetadata::new("column_name_1".to_owned(), 21, 2),
                        ColumnMetadata::new("column_name_2".to_owned(), 21, 2)
                    ]),
                    BackendMessage::DataRow(vec!["1".to_owned(), "2".to_owned()]),
                    BackendMessage::DataRow(vec!["3".to_owned(), "4".to_owned()]),
                    BackendMessage::CommandComplete("SELECT 2".to_owned())
                ]
            );
        }

        #[test]
        fn update_records() {
            let records_number = 3;
            let messages: Vec<BackendMessage> = QueryEvent::RecordsUpdated(records_number).into();
            assert_eq!(
                messages,
                vec![BackendMessage::CommandComplete(format!("UPDATE {}", records_number))]
            );
        }

        #[test]
        fn delete_records() {
            let records_number = 3;
            let messages: Vec<BackendMessage> = QueryEvent::RecordsDeleted(records_number).into();
            assert_eq!(
                messages,
                vec![BackendMessage::CommandComplete(format!("DELETE {}", records_number))]
            )
        }

        #[test]
        fn describe_prepared_statement() {
            let messages: Vec<BackendMessage> = QueryEvent::PreparedStatementDescribed(
                vec![PostgreSqlType::SmallInt],
                vec![("si_column".to_owned(), PostgreSqlType::SmallInt)],
            )
            .into();
            assert_eq!(
                messages,
                [
                    BackendMessage::ParameterDescription(vec![21]),
                    BackendMessage::RowDescription(vec![ColumnMetadata {
                        name: "si_column".to_owned(),
                        type_id: 21,
                        type_size: 2
                    }])
                ]
            )
        }

        #[test]
        fn complete_parse() {
            let messages: Vec<BackendMessage> = QueryEvent::ParseComplete.into();
            assert_eq!(messages, [BackendMessage::ParseComplete])
        }

        #[test]
        fn complete_query() {
            let messages: Vec<BackendMessage> = QueryEvent::QueryComplete.into();
            assert_eq!(messages, [BackendMessage::ReadyForQuery])
        }
    }

    #[cfg(test)]
    mod query_error {
        use super::*;

        #[test]
        fn schema_already_exists() {
            let schema_name = "some_table_name".to_owned();
            let message: BackendMessage = QueryError::schema_already_exists(schema_name.clone()).into();
            assert_eq!(
                message,
                BackendMessage::ErrorResponse(
                    Some("ERROR"),
                    Some("42P06"),
                    Some(format!("schema \"{}\" already exists", schema_name)),
                )
            )
        }

        #[test]
        fn schema_does_not_exists() {
            let schema_name = "some_table_name".to_owned();
            let message: BackendMessage = QueryError::schema_does_not_exist(schema_name.clone()).into();
            assert_eq!(
                message,
                BackendMessage::ErrorResponse(
                    Some("ERROR"),
                    Some("3F000"),
                    Some(format!("schema \"{}\" does not exist", schema_name)),
                )
            )
        }

        #[test]
        fn table_already_exists() {
            let table_name = "some_table_name".to_owned();
            let message: BackendMessage = QueryError::table_already_exists(table_name.clone()).into();
            assert_eq!(
                message,
                BackendMessage::ErrorResponse(
                    Some("ERROR"),
                    Some("42P07"),
                    Some(format!("table \"{}\" already exists", table_name)),
                )
            )
        }

        #[test]
        fn table_does_not_exists() {
            let table_name = "some_table_name".to_owned();
            let message: BackendMessage = QueryError::table_does_not_exist(table_name.clone()).into();
            assert_eq!(
                message,
                BackendMessage::ErrorResponse(
                    Some("ERROR"),
                    Some("42P01"),
                    Some(format!("table \"{}\" does not exist", table_name)),
                )
            )
        }

        #[test]
        fn one_column_does_not_exists() {
            let message: BackendMessage =
                QueryError::column_does_not_exist(vec!["column_not_in_table".to_owned()]).into();
            assert_eq!(
                message,
                BackendMessage::ErrorResponse(
                    Some("ERROR"),
                    Some("42703"),
                    Some("column column_not_in_table does not exist".to_owned()),
                )
            )
        }

        #[test]
        fn multiple_columns_does_not_exists() {
            let message: BackendMessage = QueryError::column_does_not_exist(vec![
                "column_not_in_table1".to_owned(),
                "column_not_in_table2".to_owned(),
            ])
            .into();
            assert_eq!(
                message,
                BackendMessage::ErrorResponse(
                    Some("ERROR"),
                    Some("42703"),
                    Some("columns column_not_in_table1, column_not_in_table2 do not exist".to_owned()),
                )
            )
        }

        #[test]
        fn prepared_statement_does_not_exists() {
            let messages: BackendMessage =
                QueryError::prepared_statement_does_not_exist("statement_name".to_owned()).into();
            assert_eq!(
                messages,
                BackendMessage::ErrorResponse(
                    Some("ERROR"),
                    Some("26000"),
                    Some("prepared statement statement_name does not exist".to_owned()),
                )
            )
        }

        #[test]
        fn feature_not_supported() {
            let raw_sql_query = "some SQL query".to_owned();
            let message: BackendMessage = QueryError::feature_not_supported(raw_sql_query.clone()).into();
            assert_eq!(
                message,
                BackendMessage::ErrorResponse(
                    Some("ERROR"),
                    Some("0A000"),
                    Some(format!("Currently, Query '{}' can't be executed", raw_sql_query)),
                )
            )
        }

        #[test]
        fn too_many_insert_expressions() {
            let message: BackendMessage = QueryError::too_many_insert_expressions().into();
            assert_eq!(
                message,
                BackendMessage::ErrorResponse(
                    Some("ERROR"),
                    Some("42601"),
                    Some("INSERT has more expressions than target columns".to_owned()),
                )
            )
        }

        #[test]
        fn out_of_range_constraint_violation() {
            let message: BackendMessage =
                QueryError::out_of_range(PostgreSqlType::SmallInt, "col1".to_string(), 1).into();
            assert_eq!(
                message,
                BackendMessage::ErrorResponse(
                    Some("ERROR"),
                    Some("22003"),
                    Some("smallint is out of range for column 'col1' at row 1".to_owned())
                )
            )
        }

        #[test]
        fn type_mismatch_constraint_violation() {
            let message: BackendMessage =
                QueryError::type_mismatch("abc", PostgreSqlType::SmallInt, "col1".to_string(), 1).into();
            assert_eq!(
                message,
                BackendMessage::ErrorResponse(
                    Some("ERROR"),
                    Some("2200G"),
                    Some("invalid input syntax for type smallint for column 'col1' at row 1: \"abc\"".to_owned())
                )
            )
        }

        #[test]
        fn string_length_mismatch_constraint_violation() {
            let message: BackendMessage =
                QueryError::string_length_mismatch(PostgreSqlType::Char, 5, "col1".to_string(), 1).into();
            assert_eq!(
                message,
                BackendMessage::ErrorResponse(
                    Some("ERROR"),
                    Some("22026"),
                    Some("value too long for type character(5) for column 'col1' at row 1".to_owned())
                )
            )
        }

        #[test]
        fn undefined_function() {
            let message: BackendMessage =
                QueryError::undefined_function("||".to_owned(), "NUMBER".to_owned(), "NUMBER".to_owned()).into();
            assert_eq!(
                message,
                BackendMessage::ErrorResponse(
                    Some("ERROR"),
                    Some("42883"),
                    Some("operator does not exist: (NUMBER || NUMBER)".to_owned())
                )
            )
        }

        #[test]
        fn syntax_error() {
            let messages: BackendMessage = QueryError::syntax_error("expression".to_owned()).into();
            assert_eq!(
                messages,
                BackendMessage::ErrorResponse(
                    Some("ERROR"),
                    Some("42601"),
                    Some("syntax error in expression".to_owned())
                )
            )
        }
    }

    #[cfg(test)]
    mod severity {
        use super::*;

        #[test]
        fn error() {
            let severity: &'static str = Severity::Error.into();
            assert_eq!(severity, "ERROR")
        }

        #[test]
        fn fatal() {
            let severity: &'static str = Severity::Fatal.into();
            assert_eq!(severity, "FATAL")
        }

        #[test]
        fn panic() {
            let severity: &'static str = Severity::Panic.into();
            assert_eq!(severity, "PANIC")
        }

        #[test]
        fn warning() {
            let severity: &'static str = Severity::Warning.into();
            assert_eq!(severity, "WARNING")
        }

        #[test]
        fn notice() {
            let severity: &'static str = Severity::Notice.into();
            assert_eq!(severity, "NOTICE")
        }

        #[test]
        fn debug() {
            let severity: &'static str = Severity::Debug.into();
            assert_eq!(severity, "DEBUG")
        }

        #[test]
        fn info() {
            let severity: &'static str = Severity::Info.into();
            assert_eq!(severity, "INFO")
        }

        #[test]
        fn log() {
            let severity: &'static str = Severity::Log.into();
            assert_eq!(severity, "LOG")
        }
    }
}<|MERGE_RESOLUTION|>--- conflicted
+++ resolved
@@ -390,14 +390,12 @@
         }
     }
 
-<<<<<<< HEAD
     /// when the name of a column is ambiguous in a multi-table context
     pub fn ambiguous_column(mut self, column: String) -> Self {
-        self.errors.push(QueryErrorInner {
+       QueryError {
             severity: Severity::Error,
             kind: QueryErrorKind::AmbiguousColumnName { column },
-        });
-        self
+        }
     }
 
     /// user of an undefined column
@@ -412,8 +410,6 @@
     // These errors can be generated multiple at a time which is why they are &mut self
     // and the rest are mut self.
 
-=======
->>>>>>> e7b1b54f
     /// numeric out of range constructor
     pub fn out_of_range(pg_type: PostgreSqlType, column_name: String, row_index: usize) -> QueryError {
         QueryError {
