--- conflicted
+++ resolved
@@ -13,13 +13,8 @@
 async-trait = "0.1.40"
 async-dup = "1.2.1"
 async-native-tls = "0.3.3"
-<<<<<<< HEAD
-blocking = "0.6.1"
+blocking = "1.0.0"
 async-mutex = "1.3.0"
-=======
-blocking = "1.0.0"
-async-mutex = "1.2.0"
->>>>>>> 67f62bf6
 
 [dev-dependencies]
 tempfile = "3.1.0"