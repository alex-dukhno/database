--- conflicted
+++ resolved
@@ -79,44 +79,6 @@
     r = cur.fetchmany(2)
     assert r == [('c', '1234567890', 'c', '12345678901234567890',), ('1', '1234567', 'c', '1234567890',)]
 
-<<<<<<< HEAD
-def test_numeric_constraint_violations(create_drop_test_schema_fixture):
-    cur = create_drop_test_schema_fixture
-    cur.execute('create table schema_name.table_name(si_col smallint, i_col integer, bi_col bigint);')
-    cur.execute('insert into schema_name.table_name values (%d, %d, %d);' % (-32768, -2147483648, -9223372036854775808))
-    cur.execute('insert into schema_name.table_name values (%d, %d, %d);' % (32767, 2147483647, 9223372036854775807))
-
-    try:
-        cur.execute('insert into schema_name.table_name values (%d, %d, %d);' % (32767, 2147483647, 9223372036854775809))
-    except pg.errors.NumericValueOutOfRange as e:
-        assert e.pgcode == '22003'
-        # assert e.pgerror == "ERROR: bigint out of range"
-    except pg.Error:
-        assert False
-
-
-    cur.execute('select * from schema_name.table_name;')
-    r = cur.fetchall()
-    assert r == [(-32768, -2147483648, -9223372036854775808,), (32767, 2147483647, 9223372036854775807,)]
-
-def test_many_numeric_constraint_violations(create_drop_test_schema_fixture):
-    cur = create_drop_test_schema_fixture
-    cur.execute('create table schema_name.table_name(si_col smallint, i_col integer, bi_col bigint);')
-    cur.execute('insert into schema_name.table_name values (%d, %d, %d);' % (-32768, -2147483648, -9223372036854775808))
-    cur.execute('insert into schema_name.table_name values (%d, %d, %d);' % (32767, 2147483647, 9223372036854775807))
-
-    try:
-        cur.execute('insert into schema_name.table_name values (%d, %d, %d);' % (33767, 2147483647, 9223372036854775809))
-    except pg.errors.NumericValueOutOfRange as e:
-        #  This is generating two error messages but it seems it this script only sees the first one.
-        assert e.pgcode == '22003'
-    except pg.Error:
-        assert False
-
-    cur.execute('select * from schema_name.table_name;')
-    r = cur.fetchall()
-    assert r == [(-32768, -2147483648, -9223372036854775808,), (32767, 2147483647, 9223372036854775807,)]
-=======
 def test_boolean_types(create_cursor):
     import random
     cur = create_cursor
@@ -162,4 +124,40 @@
     finally:
         cur.execute('drop table schema_name.table_name;')
         cur.execute('drop schema schema_name;')
->>>>>>> 716f5991
+
+def test_numeric_constraint_violations(create_drop_test_schema_fixture):
+    cur = create_drop_test_schema_fixture
+    cur.execute('create table schema_name.table_name(si_col smallint, i_col integer, bi_col bigint);')
+    cur.execute('insert into schema_name.table_name values (%d, %d, %d);' % (-32768, -2147483648, -9223372036854775808))
+    cur.execute('insert into schema_name.table_name values (%d, %d, %d);' % (32767, 2147483647, 9223372036854775807))
+
+    try:
+        cur.execute('insert into schema_name.table_name values (%d, %d, %d);' % (32767, 2147483647, 9223372036854775809))
+    except pg.errors.NumericValueOutOfRange as e:
+        assert e.pgcode == '22003'
+        # assert e.pgerror == "ERROR: bigint out of range"
+    except pg.Error:
+        assert False
+
+
+    cur.execute('select * from schema_name.table_name;')
+    r = cur.fetchall()
+    assert r == [(-32768, -2147483648, -9223372036854775808,), (32767, 2147483647, 9223372036854775807,)]
+
+def test_many_numeric_constraint_violations(create_drop_test_schema_fixture):
+    cur = create_drop_test_schema_fixture
+    cur.execute('create table schema_name.table_name(si_col smallint, i_col integer, bi_col bigint);')
+    cur.execute('insert into schema_name.table_name values (%d, %d, %d);' % (-32768, -2147483648, -9223372036854775808))
+    cur.execute('insert into schema_name.table_name values (%d, %d, %d);' % (32767, 2147483647, 9223372036854775807))
+
+    try:
+        cur.execute('insert into schema_name.table_name values (%d, %d, %d);' % (33767, 2147483647, 9223372036854775809))
+    except pg.errors.NumericValueOutOfRange as e:
+        #  This is generating two error messages but it seems it this script only sees the first one.
+        assert e.pgcode == '22003'
+    except pg.Error:
+        assert False
+
+    cur.execute('select * from schema_name.table_name;')
+    r = cur.fetchall()
+    assert r == [(-32768, -2147483648, -9223372036854775808,), (32767, 2147483647, 9223372036854775807,)]